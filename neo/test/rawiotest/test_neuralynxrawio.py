--- conflicted
+++ resolved
@@ -1,5 +1,3 @@
-import datetime
-import dateutil
 import unittest
 
 import os
@@ -363,14 +361,9 @@
         ns0.sampFreqUsed = 400
         self.assertNotEqual(ns0, ns1)
 
-<<<<<<< HEAD
-
-class TestNlxHeader(TestNeuralynxRawIO, unittest.TestCase):
-=======
 class TestNlxHeader(BaseTestRawIO, unittest.TestCase):
     rawioclass = NeuralynxRawIO
 
->>>>>>> 49d43962
     def test_no_date_time(self):
         filename = self.get_local_path("neuralynx/NoDateHeader/NoDateHeader.nev")
 
@@ -379,10 +372,9 @@
 
         hdr = NlxHeader(filename, props_only=True)
 
-        self.assertEqual(len(hdr), 11)  # 9 properties plus channel_ids and channel_names
-        self.assertEqual(hdr["ApplicationName"], "Pegasus")
-        self.assertEqual(hdr["FileType"], "Event")
-
+        self.assertEqual(len(hdr), 11) # 9 properties plus channel_ids and channel_names
+        self.assertEqual(hdr['ApplicationName'], 'Pegasus')
+        self.assertEqual(hdr['FileType'], 'Event')
 
     def test_neuraview2(self):
         filename = self.get_local_path("neuralynx/Neuraview_v2/original_data/NeuraviewEventMarkers-sample.nev")
@@ -461,4 +453,13 @@
                          hdr['recording_closed'])
 
 if __name__ == "__main__":
-    unittest.main()+    unittest.main()
+
+    # test = TestNeuralynxRawIO()
+    # test.test_scan_ncs_files()
+    # test.test_exclude_filenames()
+    # test.test_include_filenames()
+
+    # test = TestNcsSectionsFactory()
+    # test.test_ncsblocks_partial()
+    # test.test_build_given_actual_frequency()