import unittest

import numpy as np

from neo.rawio.neuralynxrawio import NeuralynxRawIO
from neo.rawio.neuralynxrawio.NlxHeader import NlxHeader
from neo.rawio.neuralynxrawio.NcsBlocks import (NcsBlocks, NcsBlocksFactory)
from neo.test.rawiotest.common_rawio_test import BaseTestRawIO

import logging

logging.getLogger().setLevel(logging.INFO)


class TestNeuralynxRawIO(BaseTestRawIO, unittest.TestCase, ):
    rawioclass = NeuralynxRawIO
    entities_to_test = [
        'BML/original_data',
        'BML_unfilledsplit/original_data',
        'Cheetah_v1.1.0/original_data',
        'Cheetah_v4.0.2/original_data',
        'Cheetah_v5.5.1/original_data',
        'Cheetah_v5.6.3/original_data',
        'Cheetah_v5.7.4/original_data',
        'Cheetah_v6.3.2/incomplete_blocks']
    files_to_download = [
        'BML/original_data/CSC1_trunc.Ncs',
        'BML/plain_data/CSC1_trunc.txt',
        'BML/README.txt',
        'BML_unfilledsplit/original_data/unfilledSplitRecords.Ncs',
        'BML_unfilledsplit/plain_data/unfilledSplitRecords.txt',
        'BML_unfilledsplit/README.txt',
        'Cheetah_v1.1.0/original_data/CSC67_trunc.Ncs',
        'Cheetah_v1.1.0/README.txt',
        'Cheetah_v1.1.0/plain_data/CSC67_trunc.txt',
        'Cheetah_v4.0.2/original_data/CSC14_trunc.Ncs',
        'Cheetah_v4.0.2/plain_data/CSC14_trunc.txt',
        'Cheetah_v4.0.2/README.txt',
        'Cheetah_v5.5.1/original_data/CheetahLogFile.txt',
        'Cheetah_v5.5.1/original_data/CheetahLostADRecords.txt',
        'Cheetah_v5.5.1/original_data/Events.nev',
        'Cheetah_v5.5.1/original_data/STet3a.nse',
        'Cheetah_v5.5.1/original_data/STet3b.nse',
        'Cheetah_v5.5.1/original_data/Tet3a.ncs',
        'Cheetah_v5.5.1/original_data/Tet3b.ncs',
        'Cheetah_v5.5.1/plain_data/STet3a.txt',
        'Cheetah_v5.5.1/plain_data/STet3b.txt',
        'Cheetah_v5.5.1/plain_data/Tet3a.txt',
        'Cheetah_v5.5.1/plain_data/Tet3b.txt',
        'Cheetah_v5.5.1/plain_data/Events.txt',
        'Cheetah_v5.5.1/README.txt',
        'Cheetah_v5.6.3/original_data/CheetahLogFile.txt',
        'Cheetah_v5.6.3/original_data/CheetahLostADRecords.txt',
        'Cheetah_v5.6.3/original_data/Events.nev',
        'Cheetah_v5.6.3/original_data/CSC1.ncs',
        'Cheetah_v5.6.3/original_data/CSC2.ncs',
        'Cheetah_v5.6.3/original_data/TT1.ntt',
        'Cheetah_v5.6.3/original_data/TT2.ntt',
        'Cheetah_v5.6.3/original_data/VT1.nvt',
        'Cheetah_v5.6.3/plain_data/Events.txt',
        'Cheetah_v5.6.3/plain_data/CSC1.txt',
        'Cheetah_v5.6.3/plain_data/CSC2.txt',
        'Cheetah_v5.6.3/plain_data/TT1.txt',
        'Cheetah_v5.6.3/plain_data/TT2.txt',
        'Cheetah_v5.7.4/original_data/CSC1.ncs',
        'Cheetah_v5.7.4/original_data/CSC2.ncs',
        'Cheetah_v5.7.4/original_data/CSC3.ncs',
        'Cheetah_v5.7.4/original_data/CSC4.ncs',
        'Cheetah_v5.7.4/original_data/CSC5.ncs',
        'Cheetah_v5.7.4/original_data/Events.nev',
        'Cheetah_v5.7.4/plain_data/CSC1.txt',
        'Cheetah_v5.7.4/plain_data/CSC2.txt',
        'Cheetah_v5.7.4/plain_data/CSC3.txt',
        'Cheetah_v5.7.4/plain_data/CSC4.txt',
        'Cheetah_v5.7.4/plain_data/CSC5.txt',
        'Cheetah_v5.7.4/plain_data/Events.txt',
        'Cheetah_v5.7.4/README.txt',
        'Cheetah_v6.3.2/incomplete_blocks/CSC1_reduced.ncs',
        'Cheetah_v6.3.2/incomplete_blocks/Events.nev',
        'Cheetah_v6.3.2/incomplete_blocks/README.txt']

    def test_read_ncs_files_sideeffects(self):

        # Test BML style of Ncs files, similar to PRE4 but with fractional frequency
        # in the header and fractional microsPerSamp, which is then rounded as appropriate
        # in each record.
        rawio = NeuralynxRawIO(self.get_filename_path('BML/original_data'))
        rawio.parse_header()
        # test values here from direct inspection of .ncs files
        self.assertEqual(rawio._nb_segment, 1)
        self.assertListEqual(rawio._timestamp_limits, [(0, 192000)])
        self.assertEqual(rawio._sigs_length[0], 4608)
        self.assertEqual(rawio._sigs_t_start[0], 0)
        self.assertEqual(rawio._sigs_t_stop[0], 0.192)
        self.assertEqual(len(rawio._sigs_memmap), 1)

        # Test Cheetah 4.0.2, which is PRE4 type with frequency in header and
        # no microsPerSamp. Number of microseconds per sample in file is inverse of
        # sampling frequency in header trucated to microseconds.
        rawio = NeuralynxRawIO(self.get_filename_path('Cheetah_v4.0.2/original_data'))
        rawio.parse_header()
        # test values here from direct inspection of .ncs files
        self.assertEqual(rawio._nb_segment, 1)
        self.assertListEqual(rawio._timestamp_limits, [(266982936, 267162136)])
        self.assertEqual(rawio._sigs_length[0], 5120)
        self.assertEqual(rawio._sigs_t_start[0], 266.982936)
        self.assertEqual(rawio._sigs_t_stop[0], 267.162136)
        self.assertEqual(len(rawio._sigs_memmap), 1)

        # Test Cheetah 5.5.1, which is DigitalLynxSX and has two blocks of records
        # with a fairly large gap.
        rawio = NeuralynxRawIO(self.get_filename_path('Cheetah_v5.5.1/original_data'))
        rawio.parse_header()
        # test values here from direct inspection of .ncs files
        self.assertEqual(rawio._nb_segment, 2)
        self.assertListEqual(rawio._timestamp_limits, [(26122557633, 26162525633),
                                                       (26366360633, 26379704633)])
        self.assertListEqual(rawio._sigs_length, [1278976, 427008])
        self.assertListEqual(rawio._sigs_t_stop, [26162.525633, 26379.704633])
        self.assertListEqual(rawio._sigs_t_start, [26122.557633, 26366.360633])
        self.assertEqual(len(rawio._sigs_memmap), 2)  # check only that there are 2 memmaps

        # Test Cheetah 6.3.2, the incomplete_blocks test. This is a DigitalLynxSX with
        # three blocks of records. Gaps are on the order of 60 microseconds or so.
        rawio = NeuralynxRawIO(self.get_filename_path('Cheetah_v6.3.2/incomplete_blocks'))
        rawio.parse_header()
        # test values here from direct inspection of .ncs file
        self.assertEqual(rawio._nb_segment, 3)
        self.assertListEqual(rawio._timestamp_limits, [(8408806811, 8427831990),
                                                       (8427832053, 8487768498),
                                                       (8487768561, 8515816549)])
        self.assertListEqual(rawio._sigs_length, [608806, 1917967, 897536])
        self.assertListEqual(rawio._sigs_t_stop, [8427.831990, 8487.768498, 8515.816549])
        self.assertListEqual(rawio._sigs_t_start, [8408.806811, 8427.832053, 8487.768561])
        self.assertEqual(len(rawio._sigs_memmap), 3)  # check only that there are 3 memmaps


class TestNcsRecordingType(TestNeuralynxRawIO, unittest.TestCase):
    """
    Test of decoding of NlxHeader for type of recording.
    """

    ncsTypeTestFiles = [
        ('Cheetah_v4.0.2/original_data/CSC14_trunc.Ncs', 'PRE4'),
        ('Cheetah_v5.5.1/original_data/STet3a.nse', 'DIGITALLYNXSX'),
        ('Cheetah_v5.5.1/original_data/Tet3a.ncs', 'DIGITALLYNXSX'),
        ('Cheetah_v5.6.3/original_data/CSC1.ncs', 'DIGITALLYNXSX'),
        ('Cheetah_v5.6.3/original_data/TT1.ntt', 'DIGITALLYNXSX'),
        ('Cheetah_v5.7.4/original_data/CSC1.ncs', 'DIGITALLYNXSX'),
        ('Cheetah_v6.3.2/incomplete_blocks/CSC1_reduced.ncs', 'DIGITALLYNXSX')]

    def test_recording_types(self):

        for typeTest in self.ncsTypeTestFiles:

            filename = self.get_filename_path(typeTest[0])
            hdr = NlxHeader.build_for_file(filename)
            self.assertEqual(hdr.type_of_recording(), typeTest[1])


class TestNcsBlocksFactory(TestNeuralynxRawIO, unittest.TestCase):
    """
    Test building NcsBlocks for files of different revisions.
    """

    def test_ncsblocks_partial(self):
        filename = self.get_filename_path('Cheetah_v6.3.2/incomplete_blocks/CSC1_reduced.ncs')
        data0 = np.memmap(filename, dtype=NeuralynxRawIO._ncs_dtype, mode='r',
                          offset=NlxHeader.HEADER_SIZE)
        self.assertEqual(data0.shape[0], 6690)
        self.assertEqual(data0['timestamp'][6689], 8515800549)  # timestamp of last record

        hdr = NlxHeader.build_for_file(filename)
        nb = NcsBlocksFactory.buildForNcsFile(data0, hdr)
        self.assertEqual(nb.sampFreqUsed, 32000.012813673042)
        self.assertEqual(nb.microsPerSampUsed, 31.249987486652431)
        self.assertListEqual([blk.startBlock for blk in nb.blocks], [0, 1190, 4937])
        self.assertListEqual([blk.endBlock for blk in nb.blocks], [1189, 4936, 6689])

    def testBuildGivenActualFrequency(self):

        # Test early files where the frequency listed in the header is
        # floor(1e6/(actual number of microseconds between samples)
        filename = self.get_filename_path('Cheetah_v4.0.2/original_data/CSC14_trunc.Ncs')
        data0 = np.memmap(filename, dtype=NeuralynxRawIO._ncs_dtype, mode='r',
                          offset=NlxHeader.HEADER_SIZE)
        ncsBlocks = NcsBlocks()
<<<<<<< HEAD
        ncsBlocks.sampFreqUsed = 1/(35e-6)
=======
        ncsBlocks.sampFreqUsed = 1 / (35e-6)
>>>>>>> 115da4c7
        ncsBlocks.microsPerSampUsed = 35
        ncsBlocks = NcsBlocksFactory._buildGivenActualFrequency(data0, ncsBlocks.sampFreqUsed,
                                                                27789)
        self.assertEqual(len(ncsBlocks.blocks), 1)
        self.assertEqual(ncsBlocks.blocks[0].startBlock, 0)
        self.assertEqual(ncsBlocks.blocks[0].endBlock, 9)

    def testBuildUsingHeaderAndScanning(self):

        # Test early files where the frequency listed in the header is
        # floor(1e6/(actual number of microseconds between samples)
        filename = self.get_filename_path('Cheetah_v4.0.2/original_data/CSC14_trunc.Ncs')
        hdr = NlxHeader.build_for_file(filename)
        data0 = np.memmap(filename, dtype=NeuralynxRawIO._ncs_dtype, mode='r',
                          offset=NlxHeader.HEADER_SIZE)
        nb = NcsBlocksFactory.buildForNcsFile(data0, hdr)

        self.assertEqual(nb.sampFreqUsed, 1 / 35e-6)
        self.assertEqual(nb.microsPerSampUsed, 35)
        self.assertEqual(len(nb.blocks), 1)
        self.assertEqual(nb.blocks[0].startBlock, 0)
        self.assertEqual(nb.blocks[0].endBlock, 9)

        # test Cheetah 5.5.1, which is DigitalLynxSX and has two blocks of records
        # with a fairly large gap
        filename = self.get_filename_path('Cheetah_v5.5.1/original_data/Tet3a.ncs')
        hdr = NlxHeader.build_for_file(filename)
        data0 = np.memmap(filename, dtype=NeuralynxRawIO._ncs_dtype, mode='r',
                          offset=NlxHeader.HEADER_SIZE)
        nb = NcsBlocksFactory.buildForNcsFile(data0, hdr)
        self.assertEqual(nb.sampFreqUsed, 32000)
        self.assertEqual(nb.microsPerSampUsed, 31.25)
        self.assertEqual(len(nb.blocks), 2)
        self.assertListEqual([blk.startBlock for blk in nb.blocks], [0, 2498])
<<<<<<< HEAD
        self.assertListEqual([blk.endBlock for blk in nb.blocks],[2497, 3331])
=======
        self.assertListEqual([blk.endBlock for blk in nb.blocks], [2497, 3331])
>>>>>>> 115da4c7

    def testBlockStartAndEndTimes(self):
        # digitallynxsx version to exercise the _parseForMaxGap function with multiple blocks
        filename = self.get_filename_path('Cheetah_v6.3.2/incomplete_blocks/CSC1_reduced.ncs')
        data0 = np.memmap(filename, dtype=NeuralynxRawIO._ncs_dtype, mode='r',
                          offset=NlxHeader.HEADER_SIZE)
        hdr = NlxHeader.build_for_file(filename)
        nb = NcsBlocksFactory.buildForNcsFile(data0, hdr)
<<<<<<< HEAD
        self.assertListEqual([blk.startTime for blk in nb.blocks], [8408806811, 8427832053, 8487768561])
        self.assertListEqual([blk.endTime for blk in nb.blocks], [8427831990, 8487768498, 8515816549])
=======
        self.assertListEqual([blk.startTime for blk in nb.blocks], [8408806811, 8427832053,
                                                                    8487768561])
        self.assertListEqual([blk.endTime for blk in nb.blocks], [8427831990, 8487768498,
                                                                  8515816549])
>>>>>>> 115da4c7

        # digitallynxsx with single block of records to exercise path in _buildForMaxGap
        filename = self.get_filename_path('Cheetah_v1.1.0/original_data/CSC67_trunc.Ncs')
        data0 = np.memmap(filename, dtype=NeuralynxRawIO._ncs_dtype, mode='r',
                          offset=NlxHeader.HEADER_SIZE)
        hdr = NlxHeader.build_for_file(filename)
        nb = NcsBlocksFactory.buildForNcsFile(data0, hdr)
        self.assertEqual(len(nb.blocks), 1)
        self.assertEqual(nb.blocks[0].startTime, 253293161778)
        self.assertEqual(nb.blocks[0].endTime, 253293349278)

        # PRE4 version with single block of records to exercise path in _buildGivenActualFrequency
        filename = self.get_filename_path('Cheetah_v4.0.2/original_data/CSC14_trunc.Ncs')
        data0 = np.memmap(filename, dtype=NeuralynxRawIO._ncs_dtype, mode='r',
                          offset=NlxHeader.HEADER_SIZE)
        hdr = NlxHeader.build_for_file(filename)
        nb = NcsBlocksFactory.buildForNcsFile(data0, hdr)
        self.assertEqual(len(nb.blocks), 1)
        self.assertEqual(nb.blocks[0].startTime, 266982936)
        self.assertEqual(nb.blocks[0].endTime, 267162136)

        # BML style with two blocks of records and one partially filled record to exercise
        # _parseGivenActualFrequency
        filename = self.get_filename_path(
            'BML_unfilledsplit/original_data/unfilledSplitRecords.Ncs')
        data0 = np.memmap(filename, dtype=NeuralynxRawIO._ncs_dtype, mode='r',
                          offset=NlxHeader.HEADER_SIZE)
        hdr = NlxHeader.build_for_file(filename)
        nb = NcsBlocksFactory.buildForNcsFile(data0, hdr)
        self.assertEqual(len(nb.blocks), 2)
        self.assertListEqual([blk.startTime for blk in nb.blocks], [1837623129, 6132625241])
        self.assertListEqual([blk.endTime for blk in nb.blocks], [1837651009, 6132642649])

    def testBlockVerify(self):
        # check that file verifies against itself for single block
        filename = self.get_filename_path('Cheetah_v4.0.2/original_data/CSC14_trunc.Ncs')
        data0 = np.memmap(filename, dtype=NeuralynxRawIO._ncs_dtype, mode='r',
                          offset=NlxHeader.HEADER_SIZE)
        hdr0 = NlxHeader.build_for_file(filename)
        nb0 = NcsBlocksFactory.buildForNcsFile(data0, hdr0)

<<<<<<< HEAD
        self.assertTrue(NcsBlocksFactory._verifyBlockStructure(data0,nb0))
=======
        self.assertTrue(NcsBlocksFactory._verifyBlockStructure(data0, nb0))
>>>>>>> 115da4c7

        # check that fails against file with two blocks
        filename = self.get_filename_path(
            'BML_unfilledsplit/original_data/unfilledSplitRecords.Ncs')
        data1 = np.memmap(filename, dtype=NeuralynxRawIO._ncs_dtype, mode='r',
                          offset=NlxHeader.HEADER_SIZE)
        hdr1 = NlxHeader.build_for_file(filename)
        nb1 = NcsBlocksFactory.buildForNcsFile(data1, hdr1)

        self.assertFalse(NcsBlocksFactory._verifyBlockStructure(data1, nb0))

        # check that two blocks verify against self
        self.assertTrue(NcsBlocksFactory._verifyBlockStructure(data1, nb1))


if __name__ == "__main__":
    unittest.main()<|MERGE_RESOLUTION|>--- conflicted
+++ resolved
@@ -185,11 +185,7 @@
         data0 = np.memmap(filename, dtype=NeuralynxRawIO._ncs_dtype, mode='r',
                           offset=NlxHeader.HEADER_SIZE)
         ncsBlocks = NcsBlocks()
-<<<<<<< HEAD
-        ncsBlocks.sampFreqUsed = 1/(35e-6)
-=======
         ncsBlocks.sampFreqUsed = 1 / (35e-6)
->>>>>>> 115da4c7
         ncsBlocks.microsPerSampUsed = 35
         ncsBlocks = NcsBlocksFactory._buildGivenActualFrequency(data0, ncsBlocks.sampFreqUsed,
                                                                 27789)
@@ -224,11 +220,7 @@
         self.assertEqual(nb.microsPerSampUsed, 31.25)
         self.assertEqual(len(nb.blocks), 2)
         self.assertListEqual([blk.startBlock for blk in nb.blocks], [0, 2498])
-<<<<<<< HEAD
-        self.assertListEqual([blk.endBlock for blk in nb.blocks],[2497, 3331])
-=======
         self.assertListEqual([blk.endBlock for blk in nb.blocks], [2497, 3331])
->>>>>>> 115da4c7
 
     def testBlockStartAndEndTimes(self):
         # digitallynxsx version to exercise the _parseForMaxGap function with multiple blocks
@@ -237,15 +229,10 @@
                           offset=NlxHeader.HEADER_SIZE)
         hdr = NlxHeader.build_for_file(filename)
         nb = NcsBlocksFactory.buildForNcsFile(data0, hdr)
-<<<<<<< HEAD
-        self.assertListEqual([blk.startTime for blk in nb.blocks], [8408806811, 8427832053, 8487768561])
-        self.assertListEqual([blk.endTime for blk in nb.blocks], [8427831990, 8487768498, 8515816549])
-=======
         self.assertListEqual([blk.startTime for blk in nb.blocks], [8408806811, 8427832053,
                                                                     8487768561])
         self.assertListEqual([blk.endTime for blk in nb.blocks], [8427831990, 8487768498,
                                                                   8515816549])
->>>>>>> 115da4c7
 
         # digitallynxsx with single block of records to exercise path in _buildForMaxGap
         filename = self.get_filename_path('Cheetah_v1.1.0/original_data/CSC67_trunc.Ncs')
@@ -287,11 +274,7 @@
         hdr0 = NlxHeader.build_for_file(filename)
         nb0 = NcsBlocksFactory.buildForNcsFile(data0, hdr0)
 
-<<<<<<< HEAD
-        self.assertTrue(NcsBlocksFactory._verifyBlockStructure(data0,nb0))
-=======
         self.assertTrue(NcsBlocksFactory._verifyBlockStructure(data0, nb0))
->>>>>>> 115da4c7
 
         # check that fails against file with two blocks
         filename = self.get_filename_path(
