--- conflicted
+++ resolved
@@ -363,13 +363,9 @@
         self.assertNotEqual(ns0, ns1)
 
 
-<<<<<<< HEAD
 class TestNlxHeader(BaseTestRawIO, unittest.TestCase):
     rawioclass = NeuralynxRawIO
 
-=======
-class TestNlxHeader(TestNeuralynxRawIO, unittest.TestCase):
->>>>>>> 132c84e1
     def test_no_date_time(self):
         filename = self.get_local_path("neuralynx/NoDateHeader/NoDateHeader.nev")
 
