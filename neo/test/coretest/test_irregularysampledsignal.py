# -*- coding: utf-8 -*-
"""
Tests of the neo.core.irregularlysampledsignal.IrregularySampledSignal class
"""

import unittest

import os
import pickle
import warnings

import numpy as np
import quantities as pq
from numpy.testing import assert_array_equal

try:
    from IPython.lib.pretty import pretty
except ImportError as err:
    HAVE_IPYTHON = False
else:
    HAVE_IPYTHON = True

from neo.core.irregularlysampledsignal import IrregularlySampledSignal
from neo.core import Segment, ChannelIndex
from neo.core.baseneo import MergeError
from neo.test.tools import (assert_arrays_almost_equal, assert_arrays_equal,
                            assert_neo_object_is_compliant, assert_same_sub_schema)
from neo.test.generate_datasets import (get_fake_value, get_fake_values, fake_neo,
                                        TEST_ANNOTATIONS)


class Test__generate_datasets(unittest.TestCase):
    def setUp(self):
        np.random.seed(0)
        self.annotations = dict(
            [(str(x), TEST_ANNOTATIONS[x]) for x in range(len(TEST_ANNOTATIONS))])

    def test__get_fake_values(self):
        self.annotations['seed'] = 0
        times = get_fake_value('times', pq.Quantity, seed=0, dim=1)
        signal = get_fake_value('signal', pq.Quantity, seed=1, dim=2)
        name = get_fake_value('name', str, seed=2, obj=IrregularlySampledSignal)
        description = get_fake_value('description', str, seed=3, obj='IrregularlySampledSignal')
        file_origin = get_fake_value('file_origin', str)
<<<<<<< HEAD
        arr_ann = get_fake_value('array_annotations', dict, seed=5,
                                 obj=IrregularlySampledSignal, n=1)
        attrs1 = {'name': name,
                  'description': description,
                  'file_origin': file_origin}
=======
        attrs1 = {'name': name, 'description': description, 'file_origin': file_origin}
>>>>>>> e7589b1a
        attrs2 = attrs1.copy()
        attrs2.update(self.annotations)
        attrs2['array_annotations'] = arr_ann

        res11 = get_fake_values(IrregularlySampledSignal, annotate=False, seed=0)
        res12 = get_fake_values('IrregularlySampledSignal', annotate=False, seed=0)
        res21 = get_fake_values(IrregularlySampledSignal, annotate=True, seed=0)
        res22 = get_fake_values('IrregularlySampledSignal', annotate=True, seed=0)

        assert_array_equal(res11.pop('times'), times)
        assert_array_equal(res12.pop('times'), times)
        assert_array_equal(res21.pop('times'), times)
        assert_array_equal(res22.pop('times'), times)

        assert_array_equal(res11.pop('signal'), signal)
        assert_array_equal(res12.pop('signal'), signal)
        assert_array_equal(res21.pop('signal'), signal)
        assert_array_equal(res22.pop('signal'), signal)

        self.assertEqual(res11, attrs1)
        self.assertEqual(res12, attrs1)
        # Array annotations need to be compared separately
        # because numpy arrays define equality differently
        arr_ann_res21 = res21.pop('array_annotations')
        arr_ann_attrs2 = attrs2.pop('array_annotations')
        self.assertEqual(res21, attrs2)
        assert_arrays_equal(arr_ann_res21['valid'], arr_ann_attrs2['valid'])
        assert_arrays_equal(arr_ann_res21['number'], arr_ann_attrs2['number'])
        arr_ann_res22 = res22.pop('array_annotations')
        self.assertEqual(res22, attrs2)
        assert_arrays_equal(arr_ann_res22['valid'], arr_ann_attrs2['valid'])
        assert_arrays_equal(arr_ann_res22['number'], arr_ann_attrs2['number'])

    def test__fake_neo__cascade(self):
        self.annotations['seed'] = None
        obj_type = IrregularlySampledSignal
        cascade = True
        res = fake_neo(obj_type=obj_type, cascade=cascade)

        self.assertTrue(isinstance(res, IrregularlySampledSignal))
        assert_neo_object_is_compliant(res)
        self.assertEqual(res.annotations, self.annotations)

    def test__fake_neo__nocascade(self):
        self.annotations['seed'] = None
        obj_type = 'IrregularlySampledSignal'
        cascade = False
        res = fake_neo(obj_type=obj_type, cascade=cascade)

        self.assertTrue(isinstance(res, IrregularlySampledSignal))
        assert_neo_object_is_compliant(res)
        self.assertEqual(res.annotations, self.annotations)


class TestIrregularlySampledSignalConstruction(unittest.TestCase):
    def test_IrregularlySampledSignal_creation_times_units_signal_units(self):
        params = {'test2': 'y1', 'test3': True}
<<<<<<< HEAD
        arr_ann = {'anno1': [23], 'anno2': ['A']}
        sig = IrregularlySampledSignal([1.1, 1.5, 1.7] * pq.ms,
                                       signal=[20., 40., 60.] * pq.mV,
                                       name='test', description='tester',
                                       file_origin='test.file',
                                       array_annotations=arr_ann,
=======
        sig = IrregularlySampledSignal([1.1, 1.5, 1.7] * pq.ms, signal=[20., 40., 60.] * pq.mV,
                                       name='test', description='tester', file_origin='test.file',
>>>>>>> e7589b1a
                                       test1=1, **params)
        sig.annotate(test1=1.1, test0=[1, 2])
        assert_neo_object_is_compliant(sig)

        assert_array_equal(sig.times, [1.1, 1.5, 1.7] * pq.ms)
        assert_array_equal(np.asarray(sig).flatten(), np.array([20., 40., 60.]))
        self.assertEqual(sig.units, pq.mV)
        self.assertEqual(sig.name, 'test')
        self.assertEqual(sig.description, 'tester')
        self.assertEqual(sig.file_origin, 'test.file')
        self.assertEqual(sig.annotations['test0'], [1, 2])
        self.assertEqual(sig.annotations['test1'], 1.1)
        self.assertEqual(sig.annotations['test2'], 'y1')
        self.assertTrue(sig.annotations['test3'])

        assert_arrays_equal(sig.array_annotations['anno1'], np.array([23]))
        assert_arrays_equal(sig.array_annotations['anno2'], np.array(['A']))

    def test_IrregularlySampledSignal_creation_units_arg(self):
        params = {'test2': 'y1', 'test3': True}
<<<<<<< HEAD
        arr_ann = {'anno1': [23], 'anno2': ['A']}
        sig = IrregularlySampledSignal([1.1, 1.5, 1.7],
                                       signal=[20., 40., 60.],
                                       units=pq.V, time_units=pq.s,
                                       name='test', description='tester',
                                       file_origin='test.file',
                                       array_annotations=arr_ann,
                                       test1=1, **params)
=======
        sig = IrregularlySampledSignal([1.1, 1.5, 1.7], signal=[20., 40., 60.], units=pq.V,
                                       time_units=pq.s, name='test', description='tester',
                                       file_origin='test.file', test1=1, **params)
>>>>>>> e7589b1a
        sig.annotate(test1=1.1, test0=[1, 2])
        assert_neo_object_is_compliant(sig)

        assert_array_equal(sig.times, [1.1, 1.5, 1.7] * pq.s)
        assert_array_equal(np.asarray(sig).flatten(), np.array([20., 40., 60.]))
        self.assertEqual(sig.units, pq.V)
        self.assertEqual(sig.name, 'test')
        self.assertEqual(sig.description, 'tester')
        self.assertEqual(sig.file_origin, 'test.file')
        self.assertEqual(sig.annotations['test0'], [1, 2])
        self.assertEqual(sig.annotations['test1'], 1.1)
        self.assertEqual(sig.annotations['test2'], 'y1')
        self.assertTrue(sig.annotations['test3'])

        assert_arrays_equal(sig.array_annotations['anno1'], np.array([23]))
        assert_arrays_equal(sig.array_annotations['anno2'], np.array(['A']))

    def test_IrregularlySampledSignal_creation_units_rescale(self):
        params = {'test2': 'y1', 'test3': True}
<<<<<<< HEAD
        arr_ann = {'anno1': [23], 'anno2': ['A']}
        sig = IrregularlySampledSignal([1.1, 1.5, 1.7] * pq.s,
                                       signal=[2., 4., 6.] * pq.V,
                                       units=pq.mV, time_units=pq.ms,
                                       name='test', description='tester',
                                       file_origin='test.file',
                                       array_annotations=arr_ann,
                                       test1=1, **params)
=======
        sig = IrregularlySampledSignal([1.1, 1.5, 1.7] * pq.s, signal=[2., 4., 6.] * pq.V,
                                       units=pq.mV, time_units=pq.ms, name='test',
                                       description='tester', file_origin='test.file', test1=1,
                                       **params)
>>>>>>> e7589b1a
        sig.annotate(test1=1.1, test0=[1, 2])
        assert_neo_object_is_compliant(sig)

        assert_array_equal(sig.times, [1100, 1500, 1700] * pq.ms)
        assert_array_equal(np.asarray(sig).flatten(), np.array([2000., 4000., 6000.]))
        self.assertEqual(sig.units, pq.mV)
        self.assertEqual(sig.name, 'test')
        self.assertEqual(sig.description, 'tester')
        self.assertEqual(sig.file_origin, 'test.file')
        self.assertEqual(sig.annotations['test0'], [1, 2])
        self.assertEqual(sig.annotations['test1'], 1.1)
        self.assertEqual(sig.annotations['test2'], 'y1')
        self.assertTrue(sig.annotations['test3'])

        assert_arrays_equal(sig.array_annotations['anno1'], np.array([23]))
        assert_arrays_equal(sig.array_annotations['anno2'], np.array(['A']))

    def test_IrregularlySampledSignal_different_lens_ValueError(self):
        times = [1.1, 1.5, 1.7] * pq.ms
        signal = [20., 40., 60., 70.] * pq.mV
        self.assertRaises(ValueError, IrregularlySampledSignal, times, signal)

    def test_IrregularlySampledSignal_no_signal_units_ValueError(self):
        times = [1.1, 1.5, 1.7] * pq.ms
        signal = [20., 40., 60.]
        self.assertRaises(ValueError, IrregularlySampledSignal, times, signal)

    def test_IrregularlySampledSignal_no_time_units_ValueError(self):
        times = [1.1, 1.5, 1.7]
        signal = [20., 40., 60.] * pq.mV
        self.assertRaises(ValueError, IrregularlySampledSignal, times, signal)


class TestIrregularlySampledSignalProperties(unittest.TestCase):
    def setUp(self):
        self.times = [np.arange(10.0) * pq.s, np.arange(-100.0, 100.0, 10.0) * pq.ms,
                      np.arange(100) * pq.ns]
        self.data = [np.arange(10.0) * pq.nA, np.arange(-100.0, 100.0, 10.0) * pq.mV,
                     np.random.uniform(size=100) * pq.uV]
        self.signals = [IrregularlySampledSignal(t, signal=D, testattr='test') for D, t in
                        zip(self.data, self.times)]

    def test__compliant(self):
        for signal in self.signals:
            assert_neo_object_is_compliant(signal)

    def test__t_start_getter(self):
        for signal, times in zip(self.signals, self.times):
            self.assertAlmostEqual(signal.t_start, times[0], delta=1e-15)

    def test__t_stop_getter(self):
        for signal, times in zip(self.signals, self.times):
            self.assertAlmostEqual(signal.t_stop, times[-1], delta=1e-15)

    def test__duration_getter(self):
        for signal, times in zip(self.signals, self.times):
            self.assertAlmostEqual(signal.duration, times[-1] - times[0], delta=1e-15)

    def test__sampling_intervals_getter(self):
        for signal, times in zip(self.signals, self.times):
            assert_arrays_almost_equal(signal.sampling_intervals, np.diff(times), threshold=1e-15)

    def test_IrregularlySampledSignal_repr(self):
        sig = IrregularlySampledSignal([1.1, 1.5, 1.7] * pq.s, signal=[2., 4., 6.] * pq.V,
                                       name='test', description='tester', file_origin='test.file',
                                       test1=1)
        assert_neo_object_is_compliant(sig)

        if np.__version__.split(".")[:2] > ['1', '13']:
            # see https://github.com/numpy/numpy/blob/master/doc/release/1.14.0-notes.rst#many
            # -changes-to-array-printing-disableable-with-the-new-legacy-printing-mode
            targ = (
                        '<IrregularlySampledSignal(array([[2.],\n       [4.],\n       [6.]]) * V '
                        '' + 'at times [1.1 1.5 1.7] s)>')
        else:
            targ = (
                        '<IrregularlySampledSignal(array([[ 2.],\n       [ 4.],\n       [ 6.]]) '
                        '* V ' + 'at times [ 1.1  1.5  1.7] s)>')
        res = repr(sig)
        self.assertEqual(targ, res)

        # def test__children(self):  #     signal = self.signals[0]  #  #     segment = Segment(
        # name='seg1')  #     segment.analogsignals = [signal]  #
        # segment.create_many_to_one_relationship()  #  #     rchan = RecordingChannel(
        # name='rchan1')  #     rchan.analogsignals = [signal]  #
        # rchan.create_many_to_one_relationship()  #  #     self.assertEqual(
        # signal._single_parent_objects,  #                      ('Segment',
        # 'RecordingChannel'))  #     self.assertEqual(signal._multi_parent_objects, ())  #  #
        #    self.assertEqual(signal._single_parent_containers,  #                      (
        # 'segment', 'recordingchannel'))  #     self.assertEqual(
        # signal._multi_parent_containers, ())  #  #     self.assertEqual(
        # signal._parent_objects,  #                      ('Segment', 'RecordingChannel'))  #
        #   self.assertEqual(signal._parent_containers,  #                      ('segment',
        # 'recordingchannel'))  #  #     self.assertEqual(len(signal.parents), 2)  #
        # self.assertEqual(signal.parents[0].name, 'seg1')  #     self.assertEqual(
        # signal.parents[1].name, 'rchan1')  #  #     assert_neo_object_is_compliant(signal)


class TestIrregularlySampledSignalArrayMethods(unittest.TestCase):
    def setUp(self):
        self.data1 = np.arange(10.0)
        self.data1quant = self.data1 * pq.mV
        self.time1 = np.logspace(1, 5, 10)
        self.time1quant = self.time1 * pq.ms
<<<<<<< HEAD
        self.arr_ann = {'anno1': [23], 'anno2': ['A']}
        self.signal1 = IrregularlySampledSignal(self.time1quant,
                                                signal=self.data1quant,
                                                name='spam',
                                                description='eggs',
                                                file_origin='testfile.txt',
                                                arg1='test',
                                                array_annotations=self.arr_ann)
=======
        self.signal1 = IrregularlySampledSignal(self.time1quant, signal=self.data1quant,
                                                name='spam', description='eggs',
                                                file_origin='testfile.txt', arg1='test')
>>>>>>> e7589b1a
        self.signal1.segment = Segment()
        self.signal1.channel_index = ChannelIndex([0])

    def test__compliant(self):
        assert_neo_object_is_compliant(self.signal1)
        self.assertEqual(self.signal1.name, 'spam')
        self.assertEqual(self.signal1.description, 'eggs')
        self.assertEqual(self.signal1.file_origin, 'testfile.txt')
        self.assertEqual(self.signal1.annotations, {'arg1': 'test'})
        assert_arrays_equal(self.signal1.array_annotations['anno1'], np.array([23]))
        assert_arrays_equal(self.signal1.array_annotations['anno2'], np.array(['A']))

    def test__slice_should_return_IrregularlySampledSignal(self):
        result = self.signal1[3:8]
        self.assertIsInstance(result, IrregularlySampledSignal)
        assert_neo_object_is_compliant(result)
        self.assertEqual(result.name, 'spam')
        self.assertEqual(result.description, 'eggs')
        self.assertEqual(result.file_origin, 'testfile.txt')
        self.assertEqual(result.annotations, {'arg1': 'test'})

        self.assertEqual(result.size, 5)
        self.assertEqual(result.t_start, self.time1quant[3])
        self.assertEqual(result.t_stop, self.time1quant[7])
        assert_array_equal(self.time1quant[3:8], result.times)
        assert_array_equal(self.data1[3:8].reshape(-1, 1), result.magnitude)

        # Test other attributes were copied over (in this case, defaults)
        self.assertEqual(result.file_origin, self.signal1.file_origin)
        self.assertEqual(result.name, self.signal1.name)
        self.assertEqual(result.description, self.signal1.description)
        self.assertEqual(result.annotations, self.signal1.annotations)
        assert_arrays_equal(result.array_annotations['anno1'], np.array([23]))
        assert_arrays_equal(result.array_annotations['anno2'], np.array(['A']))

    def test__getitem_should_return_single_quantity(self):
        self.assertEqual(self.signal1[0], 0 * pq.mV)
        self.assertEqual(self.signal1[9], 9 * pq.mV)
        self.assertRaises(IndexError, self.signal1.__getitem__, 10)

    def test__getitem_out_of_bounds_IndexError(self):
        self.assertRaises(IndexError, self.signal1.__getitem__, 10)

    def test_comparison_operators(self):
        assert_array_equal(self.signal1 >= 5 * pq.mV, np.array(
            [[False, False, False, False, False, True, True, True, True, True]]).T)
        assert_array_equal(self.signal1 == 5 * pq.mV, np.array(
            [[False, False, False, False, False, True, False, False, False, False]]).T)
        assert_array_equal(self.signal1 == self.signal1, np.array(
            [[True, True, True, True, True, True, True, True, True, True]]).T)

    def test__comparison_as_indexing_single_trace(self):
        self.assertEqual(self.signal1[self.signal1 == 5], [5 * pq.mV])

    def test__comparison_as_indexing_multi_trace(self):
        signal = IrregularlySampledSignal(self.time1quant, np.arange(20).reshape((-1, 2))*pq.V)
        assert_array_equal(signal[signal < 10],
                           np.array([[0, 2, 4, 6, 8], [1, 3, 5, 7, 9]]).T * pq.V)

    def test__indexing_keeps_order_across_channels(self):
        # AnalogSignals with 10 traces each having 5 samples (eg. data[0] = [0,10,20,30,40])
        data = np.array([range(10), range(10, 20), range(20, 30), range(30, 40), range(40, 50)])
        mask = np.full((5, 10), fill_value=False)
        # selecting one entry per trace
        mask[[0, 1, 0, 3, 0, 2, 4, 3, 1, 4], range(10)] = True

        signal = IrregularlySampledSignal(np.arange(5) * pq.s, np.array(data) * pq.V)
        assert_array_equal(signal[mask], np.array([[0, 11, 2, 33, 4, 25, 46, 37, 18, 49]]) * pq.V)

    def test__indexing_keeps_order_across_time(self):
        # AnalogSignals with 10 traces each having 5 samples (eg. data[0] = [0,10,20,30,40])
        data = np.array([range(10), range(10, 20), range(20, 30), range(30, 40), range(40, 50)])
        mask = np.full((5, 10), fill_value=False)
        # selecting two entries per trace
        temporal_ids = [0, 1, 0, 3, 1, 2, 4, 2, 1, 4] + [4, 3, 2, 1, 0, 1, 2, 3, 2, 1]
        mask[temporal_ids, list(range(10)) + list(range(10))] = True

        signal = IrregularlySampledSignal(np.arange(5) * pq.s, np.array(data) * pq.V)
        assert_array_equal(signal[mask], np.array([[0, 11, 2, 13, 4, 15, 26, 27, 18, 19],
                                                   [40, 31, 22, 33, 14, 25, 46, 37, 28,
                                                    49]]) * pq.V)

    def test__comparison_with_inconsistent_units_should_raise_Exception(self):
        self.assertRaises(ValueError, self.signal1.__gt__, 5 * pq.nA)

    def test_simple_statistics(self):
        targmean = self.signal1[:-1] * np.diff(self.time1quant).reshape(-1, 1)
        targmean = targmean.sum() / (self.time1quant[-1] - self.time1quant[0])
        self.assertEqual(self.signal1.max(), 9 * pq.mV)
        self.assertEqual(self.signal1.min(), 0 * pq.mV)
        self.assertEqual(self.signal1.mean(), targmean)

    def test_mean_interpolation_NotImplementedError(self):
        self.assertRaises(NotImplementedError, self.signal1.mean, True)

    def test_resample_NotImplementedError(self):
        self.assertRaises(NotImplementedError, self.signal1.resample, True)

    def test__rescale_same(self):
        result = self.signal1.copy()
        result = result.rescale(pq.mV)

        self.assertIsInstance(result, IrregularlySampledSignal)
        assert_neo_object_is_compliant(result)
        self.assertEqual(result.name, 'spam')
        self.assertEqual(result.description, 'eggs')
        self.assertEqual(result.file_origin, 'testfile.txt')
        self.assertEqual(result.annotations, {'arg1': 'test'})
        assert_arrays_equal(result.array_annotations['anno1'], np.array([23]))
        assert_arrays_equal(result.array_annotations['anno2'], np.array(['A']))

        self.assertEqual(result.units, 1 * pq.mV)
        assert_array_equal(result.magnitude, self.data1.reshape(-1, 1))
        assert_array_equal(result.times, self.time1quant)
        assert_same_sub_schema(result, self.signal1)

        self.assertIsInstance(result.channel_index, ChannelIndex)
        self.assertIsInstance(result.segment, Segment)
        self.assertIs(result.channel_index, self.signal1.channel_index)
        self.assertIs(result.segment, self.signal1.segment)

    def test__rescale_new(self):
        result = self.signal1.copy()
        result = result.rescale(pq.uV)

        self.assertIsInstance(result, IrregularlySampledSignal)
        assert_neo_object_is_compliant(result)
        self.assertEqual(result.name, 'spam')
        self.assertEqual(result.description, 'eggs')
        self.assertEqual(result.file_origin, 'testfile.txt')
        self.assertEqual(result.annotations, {'arg1': 'test'})
        assert_arrays_equal(result.array_annotations['anno1'], np.array([23]))
        assert_arrays_equal(result.array_annotations['anno2'], np.array(['A']))

        self.assertEqual(result.units, 1 * pq.uV)
        assert_arrays_almost_equal(np.array(result), self.data1.reshape(-1, 1) * 1000., 1e-10)
        assert_array_equal(result.times, self.time1quant)

        self.assertIsInstance(result.channel_index, ChannelIndex)
        self.assertIsInstance(result.segment, Segment)
        self.assertIs(result.channel_index, self.signal1.channel_index)
        self.assertIs(result.segment, self.signal1.segment)

    def test__rescale_new_incompatible_ValueError(self):
        self.assertRaises(ValueError, self.signal1.rescale, pq.nA)

    def test_time_slice(self):
        targdataquant = [[1.0], [2.0], [3.0]] * pq.mV
        targtime = np.logspace(1, 5, 10)
        targtimequant = targtime[1:4] * pq.ms
        targ_signal = IrregularlySampledSignal(targtimequant, signal=targdataquant, name='spam',
                                               description='eggs', file_origin='testfile.txt',
                                               arg1='test')

        t_start = 15
        t_stop = 250
        result = self.signal1.time_slice(t_start, t_stop)

        assert_array_equal(result, targ_signal)
        assert_array_equal(result.times, targtimequant)
        self.assertEqual(result.units, 1 * pq.mV)
        self.assertIsInstance(result, IrregularlySampledSignal)
        assert_neo_object_is_compliant(result)
        self.assertEqual(result.name, 'spam')
        self.assertEqual(result.description, 'eggs')
        self.assertEqual(result.file_origin, 'testfile.txt')
        self.assertEqual(result.annotations, {'arg1': 'test'})
        assert_arrays_equal(result.array_annotations['anno1'], np.array([23]))
        assert_arrays_equal(result.array_annotations['anno2'], np.array(['A']))

    def test_time_slice_out_of_boundries(self):
        targdataquant = self.data1quant
        targtimequant = self.time1quant
        targ_signal = IrregularlySampledSignal(targtimequant, signal=targdataquant, name='spam',
                                               description='eggs', file_origin='testfile.txt',
                                               arg1='test')

        t_start = 0
        t_stop = 2500000
        result = self.signal1.time_slice(t_start, t_stop)

        assert_array_equal(result, targ_signal)
        assert_array_equal(result.times, targtimequant)
        self.assertEqual(result.units, 1 * pq.mV)
        self.assertIsInstance(result, IrregularlySampledSignal)
        assert_neo_object_is_compliant(result)
        self.assertEqual(result.name, 'spam')
        self.assertEqual(result.description, 'eggs')
        self.assertEqual(result.file_origin, 'testfile.txt')
        self.assertEqual(result.annotations, {'arg1': 'test'})
        assert_arrays_equal(result.array_annotations['anno1'], np.array([23]))
        assert_arrays_equal(result.array_annotations['anno2'], np.array(['A']))

    def test_time_slice_empty(self):
        targdataquant = [] * pq.mV
        targtimequant = [] * pq.ms
        targ_signal = IrregularlySampledSignal(targtimequant, signal=targdataquant, name='spam',
                                               description='eggs', file_origin='testfile.txt',
                                               arg1='test')

        t_start = 15
        t_stop = 250
        result = targ_signal.time_slice(t_start, t_stop)

        assert_array_equal(result, targ_signal)
        assert_array_equal(result.times, targtimequant)
        self.assertEqual(result.units, 1 * pq.mV)
        self.assertIsInstance(result, IrregularlySampledSignal)
        assert_neo_object_is_compliant(result)
        self.assertEqual(result.name, 'spam')
        self.assertEqual(result.description, 'eggs')
        self.assertEqual(result.file_origin, 'testfile.txt')
        self.assertEqual(result.annotations, {'arg1': 'test'})
        self.assertEqual(result.array_annotations, {})

    def test_time_slice_none_stop(self):
        targdataquant = [[1.0], [2.0], [3.0], [4.0], [5.0], [6.0], [7.0], [8.0], [9.0]] * pq.mV
        targtime = np.logspace(1, 5, 10)
        targtimequant = targtime[1:10] * pq.ms
        targ_signal = IrregularlySampledSignal(targtimequant, signal=targdataquant, name='spam',
                                               description='eggs', file_origin='testfile.txt',
                                               arg1='test')

        t_start = 15
        t_stop = None
        result = self.signal1.time_slice(t_start, t_stop)

        assert_array_equal(result, targ_signal)
        assert_array_equal(result.times, targtimequant)
        self.assertEqual(result.units, 1 * pq.mV)
        self.assertIsInstance(result, IrregularlySampledSignal)
        assert_neo_object_is_compliant(result)
        self.assertEqual(result.name, 'spam')
        self.assertEqual(result.description, 'eggs')
        self.assertEqual(result.file_origin, 'testfile.txt')
        self.assertEqual(result.annotations, {'arg1': 'test'})
        assert_arrays_equal(result.array_annotations['anno1'], np.array([23]))
        assert_arrays_equal(result.array_annotations['anno2'], np.array(['A']))

    def test_time_slice_none_start(self):
        targdataquant = [[0.0], [1.0], [2.0], [3.0]] * pq.mV
        targtime = np.logspace(1, 5, 10)
        targtimequant = targtime[0:4] * pq.ms
        targ_signal = IrregularlySampledSignal(targtimequant, signal=targdataquant, name='spam',
                                               description='eggs', file_origin='testfile.txt',
                                               arg1='test')

        t_start = None
        t_stop = 250
        result = self.signal1.time_slice(t_start, t_stop)

        assert_array_equal(result, targ_signal)
        assert_array_equal(result.times, targtimequant)
        self.assertEqual(result.units, 1 * pq.mV)
        self.assertIsInstance(result, IrregularlySampledSignal)
        assert_neo_object_is_compliant(result)
        self.assertEqual(result.name, 'spam')
        self.assertEqual(result.description, 'eggs')
        self.assertEqual(result.file_origin, 'testfile.txt')
        self.assertEqual(result.annotations, {'arg1': 'test'})
        assert_arrays_equal(result.array_annotations['anno1'], np.array([23]))
        assert_arrays_equal(result.array_annotations['anno2'], np.array(['A']))

    def test_time_slice_none_both(self):
        targdataquant = [[0.0], [1.0], [2.0], [3.0], [4.0], [5.0], [6.0], [7.0], [8.0],
                         [9.0]] * pq.mV
        targtime = np.logspace(1, 5, 10)
        targtimequant = targtime[0:10] * pq.ms
        targ_signal = IrregularlySampledSignal(targtimequant, signal=targdataquant, name='spam',
                                               description='eggs', file_origin='testfile.txt',
                                               arg1='test')

        t_start = None
        t_stop = None
        result = self.signal1.time_slice(t_start, t_stop)

        assert_array_equal(result, targ_signal)
        assert_array_equal(result.times, targtimequant)
        self.assertEqual(result.units, 1 * pq.mV)
        self.assertIsInstance(result, IrregularlySampledSignal)
        assert_neo_object_is_compliant(result)
        self.assertEqual(result.name, 'spam')
        self.assertEqual(result.description, 'eggs')
        self.assertEqual(result.file_origin, 'testfile.txt')
        self.assertEqual(result.annotations, {'arg1': 'test'})
        assert_arrays_equal(result.array_annotations['anno1'], np.array([23]))
        assert_arrays_equal(result.array_annotations['anno2'], np.array(['A']))

    def test_time_slice_differnt_units(self):
        targdataquant = [[1.0], [2.0], [3.0]] * pq.mV
        targtime = np.logspace(1, 5, 10)
        targtimequant = targtime[1:4] * pq.ms
        targ_signal = IrregularlySampledSignal(targtimequant, signal=targdataquant, name='spam',
                                               description='eggs', file_origin='testfile.txt',
                                               arg1='test')

        t_start = 15
        t_stop = 250

        t_start = 0.015 * pq.s
        t_stop = .250 * pq.s

        result = self.signal1.time_slice(t_start, t_stop)

        assert_array_equal(result, targ_signal)
        assert_array_equal(result.times, targtimequant)
        self.assertEqual(result.units, 1 * pq.mV)
        self.assertIsInstance(result, IrregularlySampledSignal)
        assert_neo_object_is_compliant(result)
        self.assertEqual(result.name, 'spam')
        self.assertEqual(result.description, 'eggs')
        self.assertEqual(result.file_origin, 'testfile.txt')
        self.assertEqual(result.annotations, {'arg1': 'test'})
        assert_arrays_equal(result.array_annotations['anno1'], np.array([23]))
        assert_arrays_equal(result.array_annotations['anno2'], np.array(['A']))

    def test_as_array(self):
        sig_as_arr = self.signal1.as_array()
        self.assertIsInstance(sig_as_arr, np.ndarray)
        assert_array_equal(self.data1, sig_as_arr.flat)

    def test_as_quantity(self):
        sig_as_q = self.signal1.as_quantity()
        self.assertIsInstance(sig_as_q, pq.Quantity)
        assert_array_equal(self.data1, sig_as_q.magnitude.flat)

    def test__copy_should_preserve_parent_objects(self):
        result = self.signal1.copy()
        self.assertIs(result.segment, self.signal1.segment)
        self.assertIs(result.channel_index, self.signal1.channel_index)


class TestIrregularlySampledSignalCombination(unittest.TestCase):
    def setUp(self):
        self.data1 = np.arange(10.0)
        self.data1quant = self.data1 * pq.mV
        self.time1 = np.logspace(1, 5, 10)
        self.time1quant = self.time1 * pq.ms
<<<<<<< HEAD
        self.arr_ann = {'anno1': [23], 'anno2': ['A']}
        self.signal1 = IrregularlySampledSignal(self.time1quant,
                                                signal=self.data1quant,
                                                name='spam',
                                                description='eggs',
                                                file_origin='testfile.txt',
                                                arg1='test',
                                                array_annotations=self.arr_ann)
=======
        self.signal1 = IrregularlySampledSignal(self.time1quant, signal=self.data1quant,
                                                name='spam', description='eggs',
                                                file_origin='testfile.txt', arg1='test')
>>>>>>> e7589b1a

    def test__compliant(self):
        assert_neo_object_is_compliant(self.signal1)
        self.assertEqual(self.signal1.name, 'spam')
        self.assertEqual(self.signal1.description, 'eggs')
        self.assertEqual(self.signal1.file_origin, 'testfile.txt')
        self.assertEqual(self.signal1.annotations, {'arg1': 'test'})
        assert_arrays_equal(self.signal1.array_annotations['anno1'], np.array([23]))
        assert_arrays_equal(self.signal1.array_annotations['anno2'], np.array(['A']))

    def test__add_const_quantity_should_preserve_data_complement(self):
        result = self.signal1 + 0.065 * pq.V
        self.assertIsInstance(result, IrregularlySampledSignal)
        assert_neo_object_is_compliant(result)
        self.assertEqual(result.name, 'spam')
        self.assertEqual(result.description, 'eggs')
        self.assertEqual(result.file_origin, 'testfile.txt')
        self.assertEqual(result.annotations, {'arg1': 'test'})
        assert_arrays_equal(result.array_annotations['anno1'], np.array([23]))
        assert_arrays_equal(result.array_annotations['anno2'], np.array(['A']))

        assert_array_equal(result.magnitude, self.data1.reshape(-1, 1) + 65)
        assert_array_equal(result.times, self.time1quant)
        self.assertEqual(self.signal1[9], 9 * pq.mV)
        self.assertEqual(result[9], 74 * pq.mV)

    def test__add_two_consistent_signals_should_preserve_data_complement(self):
        data2 = np.arange(10.0, 20.0)
        data2quant = data2 * pq.mV
        signal2 = IrregularlySampledSignal(self.time1quant, signal=data2quant)
        assert_neo_object_is_compliant(signal2)

        result = self.signal1 + signal2
        self.assertIsInstance(result, IrregularlySampledSignal)
        assert_neo_object_is_compliant(result)
        self.assertEqual(result.name, 'spam')
        self.assertEqual(result.description, 'eggs')
        self.assertEqual(result.file_origin, 'testfile.txt')
        self.assertEqual(result.annotations, {'arg1': 'test'})
        assert_arrays_equal(result.array_annotations['anno1'], np.array([23]))
        assert_arrays_equal(result.array_annotations['anno2'], np.array(['A']))

        targ = IrregularlySampledSignal(self.time1quant, signal=np.arange(10.0, 30.0, 2.0),
                                        units="mV", name='spam', description='eggs',
                                        file_origin='testfile.txt', arg1='test')
        assert_neo_object_is_compliant(targ)

        assert_array_equal(result, targ)
        assert_array_equal(self.time1quant, targ.times)
        assert_array_equal(result.times, targ.times)
        assert_same_sub_schema(result, targ)

    def test__add_signals_with_inconsistent_times_AssertionError(self):
        signal2 = IrregularlySampledSignal(self.time1quant * 2., signal=np.arange(10.0),
                                           units="mV")
        assert_neo_object_is_compliant(signal2)

        self.assertRaises(ValueError, self.signal1.__add__, signal2)

    def test__add_signals_with_inconsistent_dimension_ValueError(self):
        signal2 = np.arange(20).reshape(2, 10)

        self.assertRaises(ValueError, self.signal1.__add__, signal2)

    def test__subtract_const_should_preserve_data_complement(self):
        result = self.signal1 - 65 * pq.mV
        self.assertIsInstance(result, IrregularlySampledSignal)
        assert_neo_object_is_compliant(result)
        self.assertEqual(result.name, 'spam')
        self.assertEqual(result.description, 'eggs')
        self.assertEqual(result.file_origin, 'testfile.txt')
        self.assertEqual(result.annotations, {'arg1': 'test'})
        assert_arrays_equal(result.array_annotations['anno1'], np.array([23]))
        assert_arrays_equal(result.array_annotations['anno2'], np.array(['A']))

        self.assertEqual(self.signal1[9], 9 * pq.mV)
        self.assertEqual(result[9], -56 * pq.mV)
        assert_array_equal(result.magnitude, (self.data1 - 65).reshape(-1, 1))
        assert_array_equal(result.times, self.time1quant)

    def test__subtract_from_const_should_return_signal(self):
        result = 10 * pq.mV - self.signal1
        self.assertIsInstance(result, IrregularlySampledSignal)
        assert_neo_object_is_compliant(result)
        self.assertEqual(result.name, 'spam')
        self.assertEqual(result.description, 'eggs')
        self.assertEqual(result.file_origin, 'testfile.txt')
        self.assertEqual(result.annotations, {'arg1': 'test'})
        assert_arrays_equal(result.array_annotations['anno1'], np.array([23]))
        assert_arrays_equal(result.array_annotations['anno2'], np.array(['A']))

        self.assertEqual(self.signal1[9], 9 * pq.mV)
        self.assertEqual(result[9], 1 * pq.mV)
        assert_array_equal(result.magnitude, (10 - self.data1).reshape(-1, 1))
        assert_array_equal(result.times, self.time1quant)

    def test__mult_signal_by_const_float_should_preserve_data_complement(self):
        result = self.signal1 * 2.
        self.assertIsInstance(result, IrregularlySampledSignal)
        assert_neo_object_is_compliant(result)
        self.assertEqual(result.name, 'spam')
        self.assertEqual(result.description, 'eggs')
        self.assertEqual(result.file_origin, 'testfile.txt')
        self.assertEqual(result.annotations, {'arg1': 'test'})
        assert_arrays_equal(result.array_annotations['anno1'], np.array([23]))
        assert_arrays_equal(result.array_annotations['anno2'], np.array(['A']))

        self.assertEqual(self.signal1[9], 9 * pq.mV)
        self.assertEqual(result[9], 18 * pq.mV)
        assert_array_equal(result.magnitude, self.data1.reshape(-1, 1) * 2)
        assert_array_equal(result.times, self.time1quant)

    def test__mult_signal_by_const_array_should_preserve_data_complement(self):
        result = self.signal1 * np.array(2.)
        self.assertIsInstance(result, IrregularlySampledSignal)
        assert_neo_object_is_compliant(result)
        self.assertEqual(result.name, 'spam')
        self.assertEqual(result.description, 'eggs')
        self.assertEqual(result.file_origin, 'testfile.txt')
        self.assertEqual(result.annotations, {'arg1': 'test'})
        assert_arrays_equal(result.array_annotations['anno1'], np.array([23]))
        assert_arrays_equal(result.array_annotations['anno2'], np.array(['A']))

        self.assertEqual(self.signal1[9], 9 * pq.mV)
        self.assertEqual(result[9], 18 * pq.mV)
        assert_array_equal(result.magnitude, self.data1.reshape(-1, 1) * 2)
        assert_array_equal(result.times, self.time1quant)

    def test__divide_signal_by_const_should_preserve_data_complement(self):
        result = self.signal1 / 0.5
        self.assertIsInstance(result, IrregularlySampledSignal)
        assert_neo_object_is_compliant(result)
        self.assertEqual(result.name, 'spam')
        self.assertEqual(result.description, 'eggs')
        self.assertEqual(result.file_origin, 'testfile.txt')
        self.assertEqual(result.annotations, {'arg1': 'test'})
        assert_arrays_equal(result.array_annotations['anno1'], np.array([23]))
        assert_arrays_equal(result.array_annotations['anno2'], np.array(['A']))

        self.assertEqual(self.signal1[9], 9 * pq.mV)
        self.assertEqual(result[9], 18 * pq.mV)
        assert_array_equal(result.magnitude, self.data1.reshape(-1, 1) / 0.5)
        assert_array_equal(result.times, self.time1quant)

    @unittest.skipUnless(HAVE_IPYTHON, "requires IPython")
    def test__pretty(self):
        res = pretty(self.signal1)
        signal = self.signal1
        targ = (("IrregularlySampledSignal with %d channels of length %d; units %s; datatype %s \n"
                 "" % (signal.shape[1], signal.shape[0], signal.units.dimensionality.unicode,
                       signal.dtype))
                + ("name: '%s'\ndescription: '%s'\n" % (signal.name, signal.description))
                + ("annotations: %s\n" % str(signal.annotations))
                + ("sample times: %s" % (signal.times[:10],)))
        self.assertEqual(res, targ)

    def test__merge(self):
        data1 = np.arange(1000.0, 1066.0).reshape((11, 6)) * pq.uV
        data2 = np.arange(2.0, 2.033, 0.001).reshape((11, 3)) * pq.mV
        times1 = np.arange(11.0) * pq.ms
        times2 = np.arange(1.0, 12.0) * pq.ms
        arr_ann1 = {'anno1': np.arange(6), 'anno2': ['a', 'b', 'c', 'd', 'e', 'f']}
        arr_ann2 = {'anno1': np.arange(100, 103), 'anno3': [None]*3}

<<<<<<< HEAD
        signal1 = IrregularlySampledSignal(times1, data1,
                                           name='signal1',
                                           description='test signal',
                                           file_origin='testfile.txt',
                                           array_annotations=arr_ann1)
        signal2 = IrregularlySampledSignal(times1, data2,
                                           name='signal2',
                                           description='test signal',
                                           file_origin='testfile.txt',
                                           array_annotations=arr_ann2)
        signal3 = IrregularlySampledSignal(times2, data2,
                                           name='signal3',
                                           description='test signal',
                                           file_origin='testfile.txt')
=======
        signal1 = IrregularlySampledSignal(times1, data1, name='signal1',
                                           description='test signal', file_origin='testfile.txt')
        signal2 = IrregularlySampledSignal(times1, data2, name='signal2',
                                           description='test signal', file_origin='testfile.txt')
        signal3 = IrregularlySampledSignal(times2, data2, name='signal3',
                                           description='test signal', file_origin='testfile.txt')
>>>>>>> e7589b1a

        with warnings.catch_warnings(record=True) as w:
            merged12 = signal1.merge(signal2)

            self.assertTrue(len(w) == 1)
            self.assertEqual(w[0].category, UserWarning)
            self.assertSequenceEqual(str(w[0].message), "The following array annotations were "
                                                        "omitted, because they were only present"
                                                        " in one of the merged objects: "
                                                        "['anno2'] from the one that was merged "
                                                        "into and ['anno3'] from the one that "
                                                        "was merged into the other")

        target_data12 = np.hstack([data1, data2.rescale(pq.uV)])

        assert_neo_object_is_compliant(signal1)
        assert_neo_object_is_compliant(signal2)
        assert_neo_object_is_compliant(merged12)

        self.assertAlmostEqual(merged12[5, 0], 1030.0 * pq.uV, 9)
        self.assertAlmostEqual(merged12[5, 6], 2015.0 * pq.uV, 9)

        self.assertEqual(merged12.name, 'merge(signal1, signal2)')
        self.assertEqual(merged12.file_origin, 'testfile.txt')
        assert_arrays_equal(merged12.array_annotations['anno1'],
                            np.array([0, 1, 2, 3, 4, 5, 100, 101, 102]))

        assert_arrays_equal(merged12.magnitude, target_data12)

        self.assertRaises(MergeError, signal1.merge, signal3)


class TestAnalogSignalFunctions(unittest.TestCase):
    def test__pickle(self):
        signal1 = IrregularlySampledSignal(np.arange(10.0) / 100 * pq.s, np.arange(10.0),
                                           units="mV")

        fobj = open('./pickle', 'wb')
        pickle.dump(signal1, fobj)
        fobj.close()

        fobj = open('./pickle', 'rb')
        try:
            signal2 = pickle.load(fobj)
        except ValueError:
            signal2 = None

        assert_array_equal(signal1, signal2)
        fobj.close()
        os.remove('./pickle')


class TestIrregularlySampledSignalEquality(unittest.TestCase):
    def test__signals_with_different_times_should_be_not_equal(self):
        signal1 = IrregularlySampledSignal(np.arange(10.0) / 100 * pq.s, np.arange(10.0),
                                           units="mV")
        signal2 = IrregularlySampledSignal(np.arange(10.0) / 100 * pq.ms, np.arange(10.0),
                                           units="mV")
        self.assertNotEqual(signal1, signal2)


if __name__ == "__main__":
    unittest.main()<|MERGE_RESOLUTION|>--- conflicted
+++ resolved
@@ -42,15 +42,11 @@
         name = get_fake_value('name', str, seed=2, obj=IrregularlySampledSignal)
         description = get_fake_value('description', str, seed=3, obj='IrregularlySampledSignal')
         file_origin = get_fake_value('file_origin', str)
-<<<<<<< HEAD
         arr_ann = get_fake_value('array_annotations', dict, seed=5,
                                  obj=IrregularlySampledSignal, n=1)
         attrs1 = {'name': name,
                   'description': description,
                   'file_origin': file_origin}
-=======
-        attrs1 = {'name': name, 'description': description, 'file_origin': file_origin}
->>>>>>> e7589b1a
         attrs2 = attrs1.copy()
         attrs2.update(self.annotations)
         attrs2['array_annotations'] = arr_ann
@@ -108,17 +104,12 @@
 class TestIrregularlySampledSignalConstruction(unittest.TestCase):
     def test_IrregularlySampledSignal_creation_times_units_signal_units(self):
         params = {'test2': 'y1', 'test3': True}
-<<<<<<< HEAD
         arr_ann = {'anno1': [23], 'anno2': ['A']}
         sig = IrregularlySampledSignal([1.1, 1.5, 1.7] * pq.ms,
                                        signal=[20., 40., 60.] * pq.mV,
                                        name='test', description='tester',
                                        file_origin='test.file',
                                        array_annotations=arr_ann,
-=======
-        sig = IrregularlySampledSignal([1.1, 1.5, 1.7] * pq.ms, signal=[20., 40., 60.] * pq.mV,
-                                       name='test', description='tester', file_origin='test.file',
->>>>>>> e7589b1a
                                        test1=1, **params)
         sig.annotate(test1=1.1, test0=[1, 2])
         assert_neo_object_is_compliant(sig)
@@ -139,7 +130,6 @@
 
     def test_IrregularlySampledSignal_creation_units_arg(self):
         params = {'test2': 'y1', 'test3': True}
-<<<<<<< HEAD
         arr_ann = {'anno1': [23], 'anno2': ['A']}
         sig = IrregularlySampledSignal([1.1, 1.5, 1.7],
                                        signal=[20., 40., 60.],
@@ -148,11 +138,6 @@
                                        file_origin='test.file',
                                        array_annotations=arr_ann,
                                        test1=1, **params)
-=======
-        sig = IrregularlySampledSignal([1.1, 1.5, 1.7], signal=[20., 40., 60.], units=pq.V,
-                                       time_units=pq.s, name='test', description='tester',
-                                       file_origin='test.file', test1=1, **params)
->>>>>>> e7589b1a
         sig.annotate(test1=1.1, test0=[1, 2])
         assert_neo_object_is_compliant(sig)
 
@@ -172,7 +157,6 @@
 
     def test_IrregularlySampledSignal_creation_units_rescale(self):
         params = {'test2': 'y1', 'test3': True}
-<<<<<<< HEAD
         arr_ann = {'anno1': [23], 'anno2': ['A']}
         sig = IrregularlySampledSignal([1.1, 1.5, 1.7] * pq.s,
                                        signal=[2., 4., 6.] * pq.V,
@@ -181,12 +165,6 @@
                                        file_origin='test.file',
                                        array_annotations=arr_ann,
                                        test1=1, **params)
-=======
-        sig = IrregularlySampledSignal([1.1, 1.5, 1.7] * pq.s, signal=[2., 4., 6.] * pq.V,
-                                       units=pq.mV, time_units=pq.ms, name='test',
-                                       description='tester', file_origin='test.file', test1=1,
-                                       **params)
->>>>>>> e7589b1a
         sig.annotate(test1=1.1, test0=[1, 2])
         assert_neo_object_is_compliant(sig)
 
@@ -291,7 +269,6 @@
         self.data1quant = self.data1 * pq.mV
         self.time1 = np.logspace(1, 5, 10)
         self.time1quant = self.time1 * pq.ms
-<<<<<<< HEAD
         self.arr_ann = {'anno1': [23], 'anno2': ['A']}
         self.signal1 = IrregularlySampledSignal(self.time1quant,
                                                 signal=self.data1quant,
@@ -300,11 +277,6 @@
                                                 file_origin='testfile.txt',
                                                 arg1='test',
                                                 array_annotations=self.arr_ann)
-=======
-        self.signal1 = IrregularlySampledSignal(self.time1quant, signal=self.data1quant,
-                                                name='spam', description='eggs',
-                                                file_origin='testfile.txt', arg1='test')
->>>>>>> e7589b1a
         self.signal1.segment = Segment()
         self.signal1.channel_index = ChannelIndex([0])
 
@@ -643,7 +615,6 @@
         self.data1quant = self.data1 * pq.mV
         self.time1 = np.logspace(1, 5, 10)
         self.time1quant = self.time1 * pq.ms
-<<<<<<< HEAD
         self.arr_ann = {'anno1': [23], 'anno2': ['A']}
         self.signal1 = IrregularlySampledSignal(self.time1quant,
                                                 signal=self.data1quant,
@@ -652,11 +623,6 @@
                                                 file_origin='testfile.txt',
                                                 arg1='test',
                                                 array_annotations=self.arr_ann)
-=======
-        self.signal1 = IrregularlySampledSignal(self.time1quant, signal=self.data1quant,
-                                                name='spam', description='eggs',
-                                                file_origin='testfile.txt', arg1='test')
->>>>>>> e7589b1a
 
     def test__compliant(self):
         assert_neo_object_is_compliant(self.signal1)
@@ -821,7 +787,6 @@
         arr_ann1 = {'anno1': np.arange(6), 'anno2': ['a', 'b', 'c', 'd', 'e', 'f']}
         arr_ann2 = {'anno1': np.arange(100, 103), 'anno3': [None]*3}
 
-<<<<<<< HEAD
         signal1 = IrregularlySampledSignal(times1, data1,
                                            name='signal1',
                                            description='test signal',
@@ -836,14 +801,6 @@
                                            name='signal3',
                                            description='test signal',
                                            file_origin='testfile.txt')
-=======
-        signal1 = IrregularlySampledSignal(times1, data1, name='signal1',
-                                           description='test signal', file_origin='testfile.txt')
-        signal2 = IrregularlySampledSignal(times1, data2, name='signal2',
-                                           description='test signal', file_origin='testfile.txt')
-        signal3 = IrregularlySampledSignal(times2, data2, name='signal3',
-                                           description='test signal', file_origin='testfile.txt')
->>>>>>> e7589b1a
 
         with warnings.catch_warnings(record=True) as w:
             merged12 = signal1.merge(signal2)
