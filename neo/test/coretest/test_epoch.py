# -*- coding: utf-8 -*-
"""
Tests of the neo.core.epoch.Epoch class
"""

try:
    import unittest2 as unittest
except ImportError:
    import unittest

import numpy as np
<<<<<<< HEAD
from neo import units as un

=======
import quantities as pq
import pickle
import os
from numpy.testing import assert_array_equal
>>>>>>> 04e19624

try:
    from IPython.lib.pretty import pretty
except ImportError as err:
    HAVE_IPYTHON = False
else:
    HAVE_IPYTHON = True

from neo.core.epoch import Epoch
from neo.core import Segment
from neo.test.tools import (assert_neo_object_is_compliant,
                            assert_arrays_equal, assert_arrays_almost_equal,
                            assert_same_sub_schema)
from neo.test.generate_datasets import (get_fake_value, get_fake_values,
                                        fake_neo, TEST_ANNOTATIONS)


class Test__generate_datasets(unittest.TestCase):
    def setUp(self):
        np.random.seed(0)
        self.annotations = dict([(str(x), TEST_ANNOTATIONS[x]) for x in
                                 range(len(TEST_ANNOTATIONS))])

    def test__get_fake_values(self):
        self.annotations['seed'] = 0
        times = get_fake_value('times', un.Quantity, seed=0, dim=1)
        durations = get_fake_value('durations', un.Quantity, seed=1, dim=1)
        labels = get_fake_value('labels', np.ndarray, seed=2, dim=1, dtype='S')
        name = get_fake_value('name', str, seed=3, obj=Epoch)
        description = get_fake_value('description', str,
                                     seed=4, obj='Epoch')
        file_origin = get_fake_value('file_origin', str)
        attrs1 = {'name': name,
                  'description': description,
                  'file_origin': file_origin}
        attrs2 = attrs1.copy()
        attrs2.update(self.annotations)

        res11 = get_fake_values(Epoch, annotate=False, seed=0)
        res12 = get_fake_values('Epoch', annotate=False, seed=0)
        res21 = get_fake_values(Epoch, annotate=True, seed=0)
        res22 = get_fake_values('Epoch', annotate=True, seed=0)

        assert_arrays_equal(res11.pop('times'), times)
        assert_arrays_equal(res12.pop('times'), times)
        assert_arrays_equal(res21.pop('times'), times)
        assert_arrays_equal(res22.pop('times'), times)

        assert_arrays_equal(res11.pop('durations'), durations)
        assert_arrays_equal(res12.pop('durations'), durations)
        assert_arrays_equal(res21.pop('durations'), durations)
        assert_arrays_equal(res22.pop('durations'), durations)

        assert_arrays_equal(res11.pop('labels'), labels)
        assert_arrays_equal(res12.pop('labels'), labels)
        assert_arrays_equal(res21.pop('labels'), labels)
        assert_arrays_equal(res22.pop('labels'), labels)

        self.assertEqual(res11, attrs1)
        self.assertEqual(res12, attrs1)
        self.assertEqual(res21, attrs2)
        self.assertEqual(res22, attrs2)

    def test__fake_neo__cascade(self):
        self.annotations['seed'] = None
        obj_type = Epoch
        cascade = True
        res = fake_neo(obj_type=obj_type, cascade=cascade)

        self.assertTrue(isinstance(res, Epoch))
        assert_neo_object_is_compliant(res)
        self.assertEqual(res.annotations, self.annotations)

    def test__fake_neo__nocascade(self):
        self.annotations['seed'] = None
        obj_type = 'Epoch'
        cascade = False
        res = fake_neo(obj_type=obj_type, cascade=cascade)

        self.assertTrue(isinstance(res, Epoch))
        assert_neo_object_is_compliant(res)
        self.assertEqual(res.annotations, self.annotations)


class TestEpoch(unittest.TestCase):
    def test_Epoch_creation(self):
        params = {'test2': 'y1', 'test3': True}
        epc = Epoch([1.1, 1.5, 1.7]*un.ms, durations=[20, 40, 60]*un.ns,
                    labels=np.array(['test epoch 1',
                                     'test epoch 2',
                                     'test epoch 3'], dtype='S'),
                    name='test', description='tester',
                    file_origin='test.file',
                    test1=1, **params)
        epc.annotate(test1=1.1, test0=[1, 2])
        assert_neo_object_is_compliant(epc)

        assert_arrays_equal(epc.times, [1.1, 1.5, 1.7]*un.ms)
        assert_arrays_equal(epc.durations, [20, 40, 60]*un.ns)
        assert_arrays_equal(epc.labels, np.array(['test epoch 1',
                                                  'test epoch 2',
                                                  'test epoch 3'], dtype='S'))
        self.assertEqual(epc.name, 'test')
        self.assertEqual(epc.description, 'tester')
        self.assertEqual(epc.file_origin, 'test.file')
        self.assertEqual(epc.annotations['test0'], [1, 2])
        self.assertEqual(epc.annotations['test1'], 1.1)
        self.assertEqual(epc.annotations['test2'], 'y1')
        self.assertTrue(epc.annotations['test3'])

    def test_Epoch_repr(self):
        params = {'test2': 'y1', 'test3': True}
        epc = Epoch([1.1, 1.5, 1.7]*un.ms, durations=[20, 40, 60]*un.ns,
                    labels=np.array(['test epoch 1',
                                     'test epoch 2',
                                     'test epoch 3'], dtype='S'),
                    name='test', description='tester',
                    file_origin='test.file',
                    test1=1, **params)
        epc.annotate(test1=1.1, test0=[1, 2])
        assert_neo_object_is_compliant(epc)

        targ = ('<Epoch: test epoch 1@1.1 ms for 20.0 ns, ' +
                'test epoch 2@1.5 ms for 40.0 ns, ' +
                'test epoch 3@1.7 ms for 60.0 ns>')

        res = repr(epc)

        self.assertEqual(targ, res)

    def test_Epoch_merge(self):
        params1 = {'test2': 'y1', 'test3': True}
        params2 = {'test2': 'no', 'test4': False}
        paramstarg = {'test2': 'yes;no',
                      'test3': True,
                      'test4': False}
        epc1 = Epoch([1.1, 1.5, 1.7]*un.ms,
                     durations=[20, 40, 60]*un.us,
                     labels=np.array(['test epoch 1 1',
                                      'test epoch 1 2',
                                      'test epoch 1 3'], dtype='S'),
                     name='test', description='tester 1',
                     file_origin='test.file',
                     test1=1, **params1)
        epc2 = Epoch([2.1, 2.5, 2.7]*un.us,
                     durations=[3, 5, 7]*un.ms,
                     labels=np.array(['test epoch 2 1',
                                      'test epoch 2 2',
                                      'test epoch 2 3'], dtype='S'),
                     name='test', description='tester 2',
                     file_origin='test.file',
                     test1=1, **params2)
        epctarg = Epoch([1.1, 1.5, 1.7, .0021, .0025, .0027]*un.ms,
                        durations=[20, 40, 60, 3000, 5000, 7000]*un.ns,
                        labels=np.array(['test epoch 1 1',
                                         'test epoch 1 2',
                                         'test epoch 1 3',
                                         'test epoch 2 1',
                                         'test epoch 2 2',
                                         'test epoch 2 3'], dtype='S'),
                        name='test',
                        description='merge(tester 1, tester 2)',
                        file_origin='test.file',
                        test1=1, **paramstarg)
        assert_neo_object_is_compliant(epc1)
        assert_neo_object_is_compliant(epc2)
        assert_neo_object_is_compliant(epctarg)

        epcres = epc1.merge(epc2)
        assert_neo_object_is_compliant(epcres)
        assert_same_sub_schema(epctarg, epcres)

    def test__children(self):
        params = {'test2': 'y1', 'test3': True}
        epc = Epoch([1.1, 1.5, 1.7]*un.ms, durations=[20, 40, 60]*un.ns,
                    labels=np.array(['test epoch 1',
                                     'test epoch 2',
                                     'test epoch 3'], dtype='S'),
                    name='test', description='tester',
                    file_origin='test.file',
                    test1=1, **params)
        epc.annotate(test1=1.1, test0=[1, 2])
        assert_neo_object_is_compliant(epc)

        segment = Segment(name='seg1')
        segment.epochs = [epc]
        segment.create_many_to_one_relationship()

        self.assertEqual(epc._single_parent_objects, ('Segment',))
        self.assertEqual(epc._multi_parent_objects, ())

        self.assertEqual(epc._single_parent_containers, ('segment',))
        self.assertEqual(epc._multi_parent_containers, ())

        self.assertEqual(epc._parent_objects, ('Segment',))
        self.assertEqual(epc._parent_containers, ('segment',))

        self.assertEqual(len(epc.parents), 1)
        self.assertEqual(epc.parents[0].name, 'seg1')

        assert_neo_object_is_compliant(epc)

    @unittest.skipUnless(HAVE_IPYTHON, "requires IPython")
    def test__pretty(self):
        epc = Epoch([1.1, 1.5, 1.7]*un.ms, durations=[20, 40, 60]*un.ns,
                    labels=np.array(['test epoch 1',
                                     'test epoch 2',
                                     'test epoch 3'], dtype='S'),
                    name='test', description='tester',
                    file_origin='test.file')
        epc.annotate(test1=1.1, test0=[1, 2])
        assert_neo_object_is_compliant(epc)

        prepr = pretty(epc)
        targ = ("Epoch\nname: '%s'\ndescription: '%s'\nannotations: %s" %
                (epc.name, epc.description, pretty(epc.annotations)))

        self.assertEqual(prepr, targ)

    def test__time_slice(self):
        epc = Epoch(times=[10, 20, 30] * un.s, durations=[10, 5, 7] * un.ms,
                    labels=np.array(['btn0', 'btn1', 'btn2'], dtype='S'),
                    foo='bar')

        epc2 = epc.time_slice(10 * un.s, 20 * un.s)
        assert_arrays_equal(epc2.times, [10, 20] * un.s)
        assert_arrays_equal(epc2.durations, [10, 5] * un.ms)
        assert_arrays_equal(epc2.labels, np.array(['btn0','btn1'], dtype='S'))
        self.assertEqual(epc.annotations, epc2.annotations)

    def test_time_slice2(self):
        params = {'test2': 'y1', 'test3': True}
        epc = Epoch([1.1, 1.5, 1.7]*un.ms, durations=[20, 40, 60]*un.ns,
                    labels=np.array(['test epoch 1',
                                     'test epoch 2',
                                     'test epoch 3'], dtype='S'),
                    name='test', description='tester',
                    file_origin='test.file',
                    test1=1, **params)
        epc.annotate(test1=1.1, test0=[1, 2])
        assert_neo_object_is_compliant(epc)

        targ = Epoch([1.5]*un.ms, durations=[40]*un.ns,
                    labels=np.array(['test epoch 2'], dtype='S'),
                    name='test', description='tester',
                    file_origin='test.file',
                    test1=1, **params)
        targ.annotate(test1=1.1, test0=[1, 2])
        assert_neo_object_is_compliant(targ)
        
        t_start = 1.2
        t_stop = 1.6
        result = epc.time_slice(t_start, t_stop)

        assert_arrays_equal(result.times, targ.times)
        assert_arrays_equal(result.durations, targ.durations)
        assert_arrays_equal(result.labels, targ.labels)
        self.assertEqual(result.name, targ.name)
        self.assertEqual(result.description, targ.description)
        self.assertEqual(result.file_origin, targ.file_origin)
        self.assertEqual(result.annotations['test0'], targ.annotations['test0'])
        self.assertEqual(result.annotations['test1'], targ.annotations['test1'])
        self.assertEqual(result.annotations['test2'], targ.annotations['test2'])

    def test_time_slice_out_of_boundries(self):
        params = {'test2': 'y1', 'test3': True}
        epc = Epoch([1.1, 1.5, 1.7]*un.ms, durations=[20, 40, 60]*un.ns,
                    labels=np.array(['test epoch 1',
                                     'test epoch 2',
                                     'test epoch 3'], dtype='S'),
                    name='test', description='tester',
                    file_origin='test.file',
                    test1=1, **params)
        epc.annotate(test1=1.1, test0=[1, 2])
        assert_neo_object_is_compliant(epc)

        targ = Epoch([1.1, 1.5, 1.7]*un.ms, durations=[20, 40, 60]*un.ns,
                    labels=np.array(['test epoch 1',
                                     'test epoch 2',
                                     'test epoch 3'], dtype='S'),
                    name='test', description='tester',
                    file_origin='test.file',
                    test1=1, **params)
        targ.annotate(test1=1.1, test0=[1, 2])
        assert_neo_object_is_compliant(targ)
        
        t_start = 0.0001
        t_stop = 30
        result = epc.time_slice(t_start, t_stop)

        assert_arrays_equal(result.times, targ.times)
        assert_arrays_equal(result.durations, targ.durations)
        assert_arrays_equal(result.labels, targ.labels)
        self.assertEqual(result.name, targ.name)
        self.assertEqual(result.description, targ.description)
        self.assertEqual(result.file_origin, targ.file_origin)
        self.assertEqual(result.annotations['test0'], targ.annotations['test0'])
        self.assertEqual(result.annotations['test1'], targ.annotations['test1'])
        self.assertEqual(result.annotations['test2'], targ.annotations['test2'])


    def test_time_slice_empty(self):
        params = {'test2': 'y1', 'test3': True}
        epc = Epoch([]*un.ms, durations=[]*un.ns,
                    labels=np.array([], dtype='S'),
                    name='test', description='tester',
                    file_origin='test.file',
                    test1=1, **params)
        epc.annotate(test1=1.1, test0=[1, 2])
        assert_neo_object_is_compliant(epc)

        targ = Epoch([]*un.ms, durations=[]*un.ns,
                    labels=np.array([], dtype='S'),
                    name='test', description='tester',
                    file_origin='test.file',
                    test1=1, **params)
        targ.annotate(test1=1.1, test0=[1, 2])
        assert_neo_object_is_compliant(targ)
        
        t_start = 1.2
        t_stop = 1.6
        result = epc.time_slice(t_start, t_stop)

        assert_arrays_equal(result.times, targ.times)
        assert_arrays_equal(result.durations, targ.durations)
        assert_arrays_equal(result.labels, targ.labels)
        self.assertEqual(result.name, targ.name)
        self.assertEqual(result.description, targ.description)
        self.assertEqual(result.file_origin, targ.file_origin)
        self.assertEqual(result.annotations['test0'], targ.annotations['test0'])
        self.assertEqual(result.annotations['test1'], targ.annotations['test1'])
        self.assertEqual(result.annotations['test2'], targ.annotations['test2'])

    def test_time_slice_none_stop(self):
        params = {'test2': 'y1', 'test3': True}
        epc = Epoch([1.1, 1.5, 1.7]*un.ms, durations=[20, 40, 60]*un.ns,
                    labels=np.array(['test epoch 1',
                                     'test epoch 2',
                                     'test epoch 3'], dtype='S'),
                    name='test', description='tester',
                    file_origin='test.file',
                    test1=1, **params)
        epc.annotate(test1=1.1, test0=[1, 2])
        assert_neo_object_is_compliant(epc)

        targ = Epoch([1.5, 1.7]*un.ms, durations=[40, 60]*un.ns,
                    labels=np.array(['test epoch 2',
                                     'test epoch 3'], dtype='S'),
                    name='test', description='tester',
                    file_origin='test.file',
                    test1=1, **params)
        targ.annotate(test1=1.1, test0=[1, 2])
        assert_neo_object_is_compliant(targ)
        
        t_start = 1.2
        t_stop = None
        result = epc.time_slice(t_start, t_stop)

        assert_arrays_equal(result.times, targ.times)
        assert_arrays_equal(result.durations, targ.durations)
        assert_arrays_equal(result.labels, targ.labels)
        self.assertEqual(result.name, targ.name)
        self.assertEqual(result.description, targ.description)
        self.assertEqual(result.file_origin, targ.file_origin)
        self.assertEqual(result.annotations['test0'], targ.annotations['test0'])
        self.assertEqual(result.annotations['test1'], targ.annotations['test1'])
        self.assertEqual(result.annotations['test2'], targ.annotations['test2'])
        
    def test_time_slice_none_start(self):
        params = {'test2': 'y1', 'test3': True}
        epc = Epoch([1.1, 1.5, 1.7]*un.ms, durations=[20, 40, 60]*un.ns,
                    labels=np.array(['test epoch 1',
                                     'test epoch 2',
                                     'test epoch 3'], dtype='S'),
                    name='test', description='tester',
                    file_origin='test.file',
                    test1=1, **params)
        epc.annotate(test1=1.1, test0=[1, 2])
        assert_neo_object_is_compliant(epc)

        targ = Epoch([1.1, 1.5]*un.ms, durations=[20, 40]*un.ns,
                    labels=np.array(['test epoch 1', 'test epoch 2'], dtype='S'),
                    name='test', description='tester',
                    file_origin='test.file',
                    test1=1, **params)
        targ.annotate(test1=1.1, test0=[1, 2])
        assert_neo_object_is_compliant(targ)
        
        t_start = None
        t_stop = 1.6
        result = epc.time_slice(t_start, t_stop)

        assert_arrays_equal(result.times, targ.times)
        assert_arrays_equal(result.durations, targ.durations)
        assert_arrays_equal(result.labels, targ.labels)
        self.assertEqual(result.name, targ.name)
        self.assertEqual(result.description, targ.description)
        self.assertEqual(result.file_origin, targ.file_origin)
        self.assertEqual(result.annotations['test0'], targ.annotations['test0'])
        self.assertEqual(result.annotations['test1'], targ.annotations['test1'])
        self.assertEqual(result.annotations['test2'], targ.annotations['test2'])
        
    def test_time_slice_none_both(self):
        params = {'test2': 'y1', 'test3': True}
        epc = Epoch([1.1, 1.5, 1.7]*un.ms, durations=[20, 40, 60]*un.ns,
                    labels=np.array(['test epoch 1',
                                     'test epoch 2',
                                     'test epoch 3'], dtype='S'),
                    name='test', description='tester',
                    file_origin='test.file',
                    test1=1, **params)
        epc.annotate(test1=1.1, test0=[1, 2])
        assert_neo_object_is_compliant(epc)

        targ = Epoch([1.1, 1.5, 1.7]*un.ms, durations=[20, 40, 60]*un.ns,
                    labels=np.array(['test epoch 1',
                                     'test epoch 2',
                                     'test epoch 3'], dtype='S'),
                    name='test', description='tester',
                    file_origin='test.file',
                    test1=1, **params)
        targ.annotate(test1=1.1, test0=[1, 2])
        assert_neo_object_is_compliant(targ)
        
        t_start = None
        t_stop = None
        result = epc.time_slice(t_start, t_stop)

        assert_arrays_equal(result.times, targ.times)
        assert_arrays_equal(result.durations, targ.durations)
        assert_arrays_equal(result.labels, targ.labels)
        self.assertEqual(result.name, targ.name)
        self.assertEqual(result.description, targ.description)
        self.assertEqual(result.file_origin, targ.file_origin)
        self.assertEqual(result.annotations['test0'], targ.annotations['test0'])
        self.assertEqual(result.annotations['test1'], targ.annotations['test1'])
        self.assertEqual(result.annotations['test2'], targ.annotations['test2'])
       
    def test_time_slice_differnt_units(self):
        params = {'test2': 'y1', 'test3': True}
        epc = Epoch([1.1, 1.5, 1.7]*un.ms, durations=[20, 40, 60]*un.ns,
                    labels=np.array(['test epoch 1',
                                     'test epoch 2',
                                     'test epoch 3'], dtype='S'),
                    name='test', description='tester',
                    file_origin='test.file',
                    test1=1, **params)
        epc.annotate(test1=1.1, test0=[1, 2])
        assert_neo_object_is_compliant(epc)

        targ = Epoch([1.5]*un.ms, durations=[40]*un.ns,
                    labels=np.array(['test epoch 2'], dtype='S'),
                    name='test', description='tester',
                    file_origin='test.file',
                    test1=1, **params)
        targ.annotate(test1=1.1, test0=[1, 2])
        assert_neo_object_is_compliant(targ)
        
        t_start = 0.0012  * un.s
        t_stop = 0.0016 * un.s
        result = epc.time_slice(t_start, t_stop)

        assert_arrays_equal(result.times, targ.times)
        assert_arrays_equal(result.durations, targ.durations)
        assert_arrays_equal(result.labels, targ.labels)
        self.assertEqual(result.name, targ.name)
        self.assertEqual(result.description, targ.description)
        self.assertEqual(result.file_origin, targ.file_origin)
        self.assertEqual(result.annotations['test0'], targ.annotations['test0'])
        self.assertEqual(result.annotations['test1'], targ.annotations['test1'])
        self.assertEqual(result.annotations['test2'], targ.annotations['test2'])
    



class TestDuplicateWithNewData(unittest.TestCase):
    def setUp(self):
        self.data = np.array([0.1, 0.5, 1.2, 3.3, 6.4, 7])
        self.durations = np.array([0.2, 0.4, 1.1, 2.4, 0.2, 2.0])
        self.quant = un.ms
        self.epoch = Epoch(self.data*self.quant,
                           durations=self.durations*self.quant)

    def test_duplicate_with_new_data(self):
        signal1 = self.epoch
        new_data = np.sort(np.random.uniform(0, 100, (self.epoch))) * un.ms
        signal1b = signal1.duplicate_with_new_data(new_data)
        assert_arrays_almost_equal(np.asarray(signal1b),
                                   np.asarray(new_data), 1e-12)
        assert_arrays_almost_equal(np.asarray(signal1b.durations),
                                   np.asarray(signal1.durations), 1e-12)

class TestEventFunctions(unittest.TestCase):

    def test__pickle(self):

        epoch1 = Epoch(np.arange(0, 30, 10)*pq.s, labels=np.array(['t0', 't1', 't2'], dtype='S'),
                       units='s')
        fobj = open('./pickle', 'wb')
        pickle.dump(epoch1, fobj)
        fobj.close()

        fobj = open('./pickle', 'rb')
        try:
            epoch2 = pickle.load(fobj)
        except ValueError:
            epoch2 = None

        fobj.close()
        assert_array_equal(epoch1.times, epoch2.times)
        os.remove('./pickle')

if __name__ == "__main__":
    unittest.main()<|MERGE_RESOLUTION|>--- conflicted
+++ resolved
@@ -9,15 +9,11 @@
     import unittest
 
 import numpy as np
-<<<<<<< HEAD
+
 from neo import units as un
-
-=======
-import quantities as pq
 import pickle
 import os
 from numpy.testing import assert_array_equal
->>>>>>> 04e19624
 
 try:
     from IPython.lib.pretty import pretty
@@ -514,7 +510,7 @@
 
     def test__pickle(self):
 
-        epoch1 = Epoch(np.arange(0, 30, 10)*pq.s, labels=np.array(['t0', 't1', 't2'], dtype='S'),
+        epoch1 = Epoch(np.arange(0, 30, 10)*un.s, labels=np.array(['t0', 't1', 't2'], dtype='S'),
                        units='s')
         fobj = open('./pickle', 'wb')
         pickle.dump(epoch1, fobj)
