# -*- coding: utf-8 -*-
"""
Tests of the neo.core.spiketrain.SpikeTrain class and related functions
"""

# needed for python 3 compatibility
from __future__ import absolute_import

import sys

try:
    import unittest2 as unittest
except ImportError:
    import unittest

import numpy as np
from neo import units as un

try:
    from IPython.lib.pretty import pretty
except ImportError as err:
    HAVE_IPYTHON = False
else:
    HAVE_IPYTHON = True

from neo.core.spiketrain import (check_has_dimensions_time, SpikeTrain,
                                 _check_time_in_range, _new_spiketrain)
from neo.core import Segment, Unit
from neo.test.tools import  (assert_arrays_equal,
                             assert_arrays_almost_equal,
                             assert_neo_object_is_compliant)
from neo.test.generate_datasets import (get_fake_value, get_fake_values,
                                        fake_neo, TEST_ANNOTATIONS)


class Test__generate_datasets(unittest.TestCase):
    def setUp(self):
        np.random.seed(0)
        self.annotations = dict([(str(x), TEST_ANNOTATIONS[x]) for x in
                                 range(len(TEST_ANNOTATIONS))])

    def test__get_fake_values(self):
        self.annotations['seed'] = 0
<<<<<<< HEAD
        times = get_fake_value('times', un.Quantity, seed=0, dim=1)
        t_start = get_fake_value('t_start', un.Quantity, seed=1, dim=0)
        t_stop = get_fake_value('t_stop', un.Quantity, seed=2, dim=0)
        waveforms = get_fake_value('waveforms', un.Quantity, seed=3, dim=3)
        left_sweep = get_fake_value('left_sweep', un.Quantity, seed=4, dim=0)
        sampling_rate = get_fake_value('sampling_rate', un.Quantity,
=======
        waveforms = get_fake_value('waveforms', pq.Quantity, seed=3, dim=3)
        shape = waveforms.shape[0]
        times = get_fake_value('times', pq.Quantity, seed=0, dim=1, shape=waveforms.shape[0])
        t_start = get_fake_value('t_start', pq.Quantity, seed=1, dim=0)
        t_stop = get_fake_value('t_stop', pq.Quantity, seed=2, dim=0)
        left_sweep = get_fake_value('left_sweep', pq.Quantity, seed=4, dim=0)
        sampling_rate = get_fake_value('sampling_rate', pq.Quantity,
>>>>>>> 3cd5256f
                                       seed=5, dim=0)
        name = get_fake_value('name', str, seed=6, obj=SpikeTrain)
        description = get_fake_value('description', str,
                                     seed=7, obj='SpikeTrain')
        file_origin = get_fake_value('file_origin', str)
        attrs1 = {'name': name,
                  'description': description,
                  'file_origin': file_origin}
        attrs2 = attrs1.copy()
        attrs2.update(self.annotations)

        res11 = get_fake_values(SpikeTrain, annotate=False, seed=0)
        res12 = get_fake_values('SpikeTrain', annotate=False, seed=0)
        res21 = get_fake_values(SpikeTrain, annotate=True, seed=0)
        res22 = get_fake_values('SpikeTrain', annotate=True, seed=0)

        assert_arrays_equal(res11.pop('times'), times)
        assert_arrays_equal(res12.pop('times'), times)
        assert_arrays_equal(res21.pop('times'), times)
        assert_arrays_equal(res22.pop('times'), times)

        assert_arrays_equal(res11.pop('t_start'), t_start)
        assert_arrays_equal(res12.pop('t_start'), t_start)
        assert_arrays_equal(res21.pop('t_start'), t_start)
        assert_arrays_equal(res22.pop('t_start'), t_start)

        assert_arrays_equal(res11.pop('t_stop'), t_stop)
        assert_arrays_equal(res12.pop('t_stop'), t_stop)
        assert_arrays_equal(res21.pop('t_stop'), t_stop)
        assert_arrays_equal(res22.pop('t_stop'), t_stop)

        assert_arrays_equal(res11.pop('waveforms'), waveforms)
        assert_arrays_equal(res12.pop('waveforms'), waveforms)
        assert_arrays_equal(res21.pop('waveforms'), waveforms)
        assert_arrays_equal(res22.pop('waveforms'), waveforms)

        assert_arrays_equal(res11.pop('left_sweep'), left_sweep)
        assert_arrays_equal(res12.pop('left_sweep'), left_sweep)
        assert_arrays_equal(res21.pop('left_sweep'), left_sweep)
        assert_arrays_equal(res22.pop('left_sweep'), left_sweep)

        assert_arrays_equal(res11.pop('sampling_rate'), sampling_rate)
        assert_arrays_equal(res12.pop('sampling_rate'), sampling_rate)
        assert_arrays_equal(res21.pop('sampling_rate'), sampling_rate)
        assert_arrays_equal(res22.pop('sampling_rate'), sampling_rate)

        self.assertEqual(res11, attrs1)
        self.assertEqual(res12, attrs1)
        self.assertEqual(res21, attrs2)
        self.assertEqual(res22, attrs2)

    def test__fake_neo__cascade(self):
        self.annotations['seed'] = None
        obj_type = 'SpikeTrain'
        cascade = True
        res = fake_neo(obj_type=obj_type, cascade=cascade)

        self.assertTrue(isinstance(res, SpikeTrain))
        assert_neo_object_is_compliant(res)
        self.assertEqual(res.annotations, self.annotations)

    def test__fake_neo__nocascade(self):
        self.annotations['seed'] = None
        obj_type = SpikeTrain
        cascade = False
        res = fake_neo(obj_type=obj_type, cascade=cascade)

        self.assertTrue(isinstance(res, SpikeTrain))
        assert_neo_object_is_compliant(res)
        self.assertEqual(res.annotations, self.annotations)


class Testcheck_has_dimensions_time(unittest.TestCase):
    def test__check_has_dimensions_time(self):
        a = np.arange(3) * un.ms
        b = np.arange(3) * un.mV
        c = np.arange(3) * un.mA
        d = np.arange(3) * un.minute
        check_has_dimensions_time(a)
        self.assertRaises(ValueError, check_has_dimensions_time, b)
        self.assertRaises(ValueError, check_has_dimensions_time, c)
        check_has_dimensions_time(d)
        self.assertRaises(ValueError, check_has_dimensions_time, a, b, c, d)


class Testcheck_time_in_range(unittest.TestCase):
    def test__check_time_in_range_empty_array(self):
        value = np.array([])
        t_start = 0*un.s
        t_stop = 10*un.s
        _check_time_in_range(value, t_start=t_start, t_stop=t_stop)
        _check_time_in_range(value, t_start=t_start, t_stop=t_stop, view=False)
        _check_time_in_range(value, t_start=t_start, t_stop=t_stop, view=True)

    def test__check_time_in_range_exact(self):
        value = np.array([0., 5., 10.])*un.s
        t_start = 0.*un.s
        t_stop = 10.*un.s
        _check_time_in_range(value, t_start=t_start, t_stop=t_stop)
        _check_time_in_range(value, t_start=t_start, t_stop=t_stop, view=False)
        _check_time_in_range(value, t_start=t_start, t_stop=t_stop, view=True)

    def test__check_time_in_range_scale(self):
        value = np.array([0., 5000., 10000.])*un.ms
        t_start = 0.*un.s
        t_stop = 10.*un.s
        _check_time_in_range(value, t_start=t_start, t_stop=t_stop)
        _check_time_in_range(value, t_start=t_start, t_stop=t_stop, view=False)

    def test__check_time_in_range_inside(self):
        value = np.array([0.1, 5., 9.9])*un.s
        t_start = 0.*un.s
        t_stop = 10.*un.s
        _check_time_in_range(value, t_start=t_start, t_stop=t_stop)
        _check_time_in_range(value, t_start=t_start, t_stop=t_stop, view=False)
        _check_time_in_range(value, t_start=t_start, t_stop=t_stop, view=True)

    def test__check_time_in_range_below(self):
        value = np.array([-0.1, 5., 10.])*un.s
        t_start = 0.*un.s
        t_stop = 10.*un.s
        self.assertRaises(ValueError, _check_time_in_range, value,
                          t_start=t_start, t_stop=t_stop)
        self.assertRaises(ValueError, _check_time_in_range, value,
                          t_start=t_start, t_stop=t_stop, view=False)
        self.assertRaises(ValueError, _check_time_in_range, value,
                          t_start=t_start, t_stop=t_stop, view=True)

    def test__check_time_in_range_below_scale(self):
        value = np.array([-1., 5000., 10000.])*un.ms
        t_start = 0.*un.s
        t_stop = 10.*un.s
        self.assertRaises(ValueError, _check_time_in_range, value,
                          t_start=t_start, t_stop=t_stop)
        self.assertRaises(ValueError, _check_time_in_range, value,
                          t_start=t_start, t_stop=t_stop, view=False)

    def test__check_time_in_range_above(self):
        value = np.array([0., 5., 10.1])*un.s
        t_start = 0.*un.s
        t_stop = 10.*un.s
        self.assertRaises(ValueError, _check_time_in_range, value,
                          t_start=t_start, t_stop=t_stop)
        self.assertRaises(ValueError, _check_time_in_range, value,
                          t_start=t_start, t_stop=t_stop, view=False)
        self.assertRaises(ValueError, _check_time_in_range, value,
                          t_start=t_start, t_stop=t_stop, view=True)

    def test__check_time_in_range_above_scale(self):
        value = np.array([0., 5000., 10001.])*un.ms
        t_start = 0.*un.s
        t_stop = 10.*un.s
        self.assertRaises(ValueError, _check_time_in_range, value,
                          t_start=t_start, t_stop=t_stop)
        self.assertRaises(ValueError, _check_time_in_range, value,
                          t_start=t_start, t_stop=t_stop, view=False)

    def test__check_time_in_range_above_below(self):
        value = np.array([-0.1, 5., 10.1])*un.s
        t_start = 0.*un.s
        t_stop = 10.*un.s
        self.assertRaises(ValueError, _check_time_in_range, value,
                          t_start=t_start, t_stop=t_stop)
        self.assertRaises(ValueError, _check_time_in_range, value,
                          t_start=t_start, t_stop=t_stop, view=False)
        self.assertRaises(ValueError, _check_time_in_range, value,
                          t_start=t_start, t_stop=t_stop, view=True)

    def test__check_time_in_range_above_below_scale(self):
        value = np.array([-1., 5000., 10001.])*un.ms
        t_start = 0.*un.s
        t_stop = 10.*un.s
        self.assertRaises(ValueError, _check_time_in_range, value,
                          t_start=t_start, t_stop=t_stop)
        self.assertRaises(ValueError, _check_time_in_range, value,
                          t_start=t_start, t_stop=t_stop, view=False)


class TestConstructor(unittest.TestCase):
    def result_spike_check(self, train, st_out, t_start_out, t_stop_out,
                           dtype, units):
        assert_arrays_equal(train, st_out)
        assert_arrays_equal(train, train.times)
        assert_neo_object_is_compliant(train)

        self.assertEqual(train.t_start, t_start_out)
        self.assertEqual(train.t_start, train.times.t_start)
        self.assertEqual(train.t_stop, t_stop_out)
        self.assertEqual(train.t_stop, train.times.t_stop)

        self.assertEqual(train.units, units)
        self.assertEqual(train.units, train.times.units)
        self.assertEqual(train.t_start.units, units)
        self.assertEqual(train.t_start.units, train.times.t_start.units)
        self.assertEqual(train.t_stop.units, units)
        self.assertEqual(train.t_stop.units, train.times.t_stop.units)

        self.assertEqual(train.dtype, dtype)
        self.assertEqual(train.dtype, train.times.dtype)
        self.assertEqual(train.t_stop.dtype, dtype)
        self.assertEqual(train.t_stop.dtype, train.times.t_stop.dtype)
        self.assertEqual(train.t_start.dtype, dtype)
        self.assertEqual(train.t_start.dtype, train.times.t_start.dtype)

    def test__create_minimal(self):
        t_start = 0.0
        t_stop = 10.0
        train1 = SpikeTrain([]*un.s, t_stop)
        train2 = _new_spiketrain(SpikeTrain, []*un.s, t_stop)

        dtype = np.float64
        units = 1 * un.s
        t_start_out = t_start * units
        t_stop_out = t_stop * units
        st_out = [] * units
        self.result_spike_check(train1, st_out, t_start_out, t_stop_out,
                                dtype, units)
        self.result_spike_check(train2, st_out, t_start_out, t_stop_out,
                                dtype, units)

    def test__create_empty(self):
        t_start = 0.0
        t_stop = 10.0
        train1 = SpikeTrain([], t_start=t_start, t_stop=t_stop, units='s')
        train2 = _new_spiketrain(SpikeTrain, [], t_start=t_start,
                                 t_stop=t_stop, units='s')

        dtype = np.float64
        units = 1 * un.s
        t_start_out = t_start * units
        t_stop_out = t_stop * units
        st_out = [] * units
        self.result_spike_check(train1, st_out, t_start_out, t_stop_out,
                                dtype, units)
        self.result_spike_check(train2, st_out, t_start_out, t_stop_out,
                                dtype, units)

    def test__create_empty_no_t_start(self):
        t_start = 0.0
        t_stop = 10.0
        train1 = SpikeTrain([], t_stop=t_stop, units='s')
        train2 = _new_spiketrain(SpikeTrain, [], t_stop=t_stop, units='s')

        dtype = np.float64
        units = 1 * un.s
        t_start_out = t_start * units
        t_stop_out = t_stop * units
        st_out = [] * units
        self.result_spike_check(train1, st_out, t_start_out, t_stop_out,
                                dtype, units)
        self.result_spike_check(train2, st_out, t_start_out, t_stop_out,
                                dtype, units)

    def test__create_from_list(self):
        times = range(10)
        t_start = 0.0*un.s
        t_stop = 10000.0*un.ms
        train1 = SpikeTrain(times, t_start=t_start, t_stop=t_stop, units="ms")
        train2 = _new_spiketrain(SpikeTrain, times,
                                 t_start=t_start, t_stop=t_stop, units="ms")

        dtype = np.float64
        units = 1 * un.ms
        t_start_out = t_start
        t_stop_out = t_stop
        st_out = times * units
        self.result_spike_check(train1, st_out, t_start_out, t_stop_out,
                                dtype, units)
        self.result_spike_check(train2, st_out, t_start_out, t_stop_out,
                                dtype, units)

    def test__create_from_list_set_dtype(self):
        times = range(10)
        t_start = 0.0*un.s
        t_stop = 10000.0*un.ms
        train1 = SpikeTrain(times, t_start=t_start, t_stop=t_stop,
                            units="ms", dtype='f4')
        train2 = _new_spiketrain(SpikeTrain, times,
                                 t_start=t_start, t_stop=t_stop,
                                 units="ms", dtype='f4')

        dtype = np.float32
        units = 1 * un.ms
        t_start_out = t_start.astype(dtype)
        t_stop_out = t_stop.astype(dtype)
        st_out = un.Quantity(times, units=units, dtype=dtype)
        self.result_spike_check(train1, st_out, t_start_out, t_stop_out,
                                dtype, units)
        self.result_spike_check(train2, st_out, t_start_out, t_stop_out,
                                dtype, units)

    def test__create_from_list_no_start_stop_units(self):
        times = range(10)
        t_start = 0.0
        t_stop = 10000.0
        train1 = SpikeTrain(times, t_start=t_start, t_stop=t_stop, units="ms")
        train2 = _new_spiketrain(SpikeTrain, times,
                                 t_start=t_start, t_stop=t_stop, units="ms")

        dtype = np.float64
        units = 1 * un.ms
        t_start_out = t_start * units
        t_stop_out = t_stop * units
        st_out = times * units
        self.result_spike_check(train1, st_out, t_start_out, t_stop_out,
                                dtype, units)
        self.result_spike_check(train2, st_out, t_start_out, t_stop_out,
                                dtype, units)

    def test__create_from_list_no_start_stop_units_set_dtype(self):
        times = range(10)
        t_start = 0.0
        t_stop = 10000.0
        train1 = SpikeTrain(times, t_start=t_start, t_stop=t_stop,
                            units="ms", dtype='f4')
        train2 = _new_spiketrain(SpikeTrain, times,
                                 t_start=t_start, t_stop=t_stop,
                                 units="ms", dtype='f4')

        dtype = np.float32
        units = 1 * un.ms
        t_start_out = un.Quantity(t_start, units=units, dtype=dtype)
        t_stop_out = un.Quantity(t_stop, units=units, dtype=dtype)
        st_out = un.Quantity(times, units=units, dtype=dtype)
        self.result_spike_check(train1, st_out, t_start_out, t_stop_out,
                                dtype, units)
        self.result_spike_check(train2, st_out, t_start_out, t_stop_out,
                                dtype, units)

    def test__create_from_array(self):
        times = np.arange(10)
        t_start = 0.0*un.s
        t_stop = 10000.0*un.ms
        train1 = SpikeTrain(times, t_start=t_start, t_stop=t_stop, units="s")
        train2 = _new_spiketrain(SpikeTrain, times,
                                 t_start=t_start, t_stop=t_stop, units="s")

        dtype = np.int
        units = 1 * un.s
        t_start_out = t_start
        t_stop_out = t_stop
        st_out = times * units
        self.result_spike_check(train1, st_out, t_start_out, t_stop_out,
                                dtype, units)
        self.result_spike_check(train2, st_out, t_start_out, t_stop_out,
                                dtype, units)

    def test__create_from_array_with_dtype(self):
        times = np.arange(10, dtype='f4')
        t_start = 0.0*un.s
        t_stop = 10000.0*un.ms
        train1 = SpikeTrain(times, t_start=t_start, t_stop=t_stop, units="s")
        train2 = _new_spiketrain(SpikeTrain, times,
                                 t_start=t_start, t_stop=t_stop, units="s")

        dtype = times.dtype
        units = 1 * un.s
        t_start_out = t_start
        t_stop_out = t_stop
        st_out = times * units
        self.result_spike_check(train1, st_out, t_start_out, t_stop_out,
                                dtype, units)
        self.result_spike_check(train2, st_out, t_start_out, t_stop_out,
                                dtype, units)

    def test__create_from_array_set_dtype(self):
        times = np.arange(10)
        t_start = 0.0*un.s
        t_stop = 10000.0*un.ms
        train1 = SpikeTrain(times, t_start=t_start, t_stop=t_stop,
                            units="s", dtype='f4')
        train2 = _new_spiketrain(SpikeTrain, times,
                                 t_start=t_start, t_stop=t_stop,
                                 units="s", dtype='f4')

        dtype = np.float32
        units = 1 * un.s
        t_start_out = t_start.astype(dtype)
        t_stop_out = t_stop.astype(dtype)
        st_out = times.astype(dtype) * units
        self.result_spike_check(train1, st_out, t_start_out, t_stop_out,
                                dtype, units)
        self.result_spike_check(train2, st_out, t_start_out, t_stop_out,
                                dtype, units)

    def test__create_from_array_no_start_stop_units(self):
        times = np.arange(10)
        t_start = 0.0
        t_stop = 10000.0
        train1 = SpikeTrain(times, t_start=t_start, t_stop=t_stop, units="s")
        train2 = _new_spiketrain(SpikeTrain, times,
                                 t_start=t_start, t_stop=t_stop, units="s")

        dtype = np.int
        units = 1 * un.s
        t_start_out = t_start * units
        t_stop_out = t_stop * units
        st_out = times * units
        self.result_spike_check(train1, st_out, t_start_out, t_stop_out,
                                dtype, units)
        self.result_spike_check(train2, st_out, t_start_out, t_stop_out,
                                dtype, units)

    def test__create_from_array_no_start_stop_units_with_dtype(self):
        times = np.arange(10, dtype='f4')
        t_start = 0.0
        t_stop = 10000.0
        train1 = SpikeTrain(times, t_start=t_start, t_stop=t_stop, units="s")
        train2 = _new_spiketrain(SpikeTrain, times,
                                 t_start=t_start, t_stop=t_stop, units="s")

        dtype = np.float32
        units = 1 * un.s
        t_start_out = t_start * units
        t_stop_out = t_stop * units
        st_out = times * units
        self.result_spike_check(train1, st_out, t_start_out, t_stop_out,
                                dtype, units)
        self.result_spike_check(train2, st_out, t_start_out, t_stop_out,
                                dtype, units)

    def test__create_from_array_no_start_stop_units_set_dtype(self):
        times = np.arange(10)
        t_start = 0.0
        t_stop = 10000.0
        train1 = SpikeTrain(times, t_start=t_start, t_stop=t_stop,
                            units="s", dtype='f4')
        train2 = _new_spiketrain(SpikeTrain, times,
                                 t_start=t_start, t_stop=t_stop,
                                 units="s", dtype='f4')

        dtype = np.float32
        units = 1 * un.s
        t_start_out = un.Quantity(t_start, units=units, dtype=dtype)
        t_stop_out = un.Quantity(t_stop, units=units, dtype=dtype)
        st_out = times.astype(dtype) * units
        self.result_spike_check(train1, st_out, t_start_out, t_stop_out,
                                dtype, units)
        self.result_spike_check(train2, st_out, t_start_out, t_stop_out,
                                dtype, units)

    def test__create_from_quantity_array(self):
        times = np.arange(10) * un.ms
        t_start = 0.0*un.s
        t_stop = 12.0*un.ms
        train1 = SpikeTrain(times, t_start=t_start, t_stop=t_stop)
        train2 = _new_spiketrain(SpikeTrain, times,
                                 t_start=t_start, t_stop=t_stop)

        dtype = np.float64
        units = 1 * un.ms
        t_start_out = t_start
        t_stop_out = t_stop
        st_out = times
        self.result_spike_check(train1, st_out, t_start_out, t_stop_out,
                                dtype, units)
        self.result_spike_check(train2, st_out, t_start_out, t_stop_out,
                                dtype, units)

    def test__create_from_quantity_array_with_dtype(self):
        times = np.arange(10, dtype='f4') * un.ms
        t_start = 0.0*un.s
        t_stop = 12.0*un.ms
        train1 = SpikeTrain(times, t_start=t_start, t_stop=t_stop)
        train2 = _new_spiketrain(SpikeTrain, times,
                                 t_start=t_start, t_stop=t_stop)

        dtype = np.float32
        units = 1 * un.ms
        t_start_out = t_start.astype(dtype)
        t_stop_out = t_stop.astype(dtype)
        st_out = times.astype(dtype)
        self.result_spike_check(train1, st_out, t_start_out, t_stop_out,
                                dtype, units)
        self.result_spike_check(train2, st_out, t_start_out, t_stop_out,
                                dtype, units)

    def test__create_from_quantity_array_set_dtype(self):
        times = np.arange(10) * un.ms
        t_start = 0.0*un.s
        t_stop = 12.0*un.ms
        train1 = SpikeTrain(times, t_start=t_start, t_stop=t_stop,
                            dtype='f4')
        train2 = _new_spiketrain(SpikeTrain, times,
                                 t_start=t_start, t_stop=t_stop,
                                 dtype='f4')

        dtype = np.float32
        units = 1 * un.ms
        t_start_out = t_start.astype(dtype)
        t_stop_out = t_stop.astype(dtype)
        st_out = times.astype(dtype)
        self.result_spike_check(train1, st_out, t_start_out, t_stop_out,
                                dtype, units)
        self.result_spike_check(train2, st_out, t_start_out, t_stop_out,
                                dtype, units)

    def test__create_from_quantity_array_no_start_stop_units(self):
        times = np.arange(10) * un.ms
        t_start = 0.0
        t_stop = 12.0
        train1 = SpikeTrain(times, t_start=t_start, t_stop=t_stop)
        train2 = _new_spiketrain(SpikeTrain, times,
                                 t_start=t_start, t_stop=t_stop)

        dtype = np.float64
        units = 1 * un.ms
        t_start_out = t_start * units
        t_stop_out = t_stop * units
        st_out = times
        self.result_spike_check(train1, st_out, t_start_out, t_stop_out,
                                dtype, units)
        self.result_spike_check(train2, st_out, t_start_out, t_stop_out,
                                dtype, units)

    def test__create_from_quantity_array_no_start_stop_units_with_dtype(self):
        times = np.arange(10, dtype='f4') * un.ms
        t_start = 0.0
        t_stop = 12.0
        train1 = SpikeTrain(times, t_start=t_start, t_stop=t_stop)
        train2 = _new_spiketrain(SpikeTrain, times,
                                 t_start=t_start, t_stop=t_stop)

        dtype = np.float32
        units = 1 * un.ms
        t_start_out = un.Quantity(t_start, units=units, dtype=dtype)
        t_stop_out = un.Quantity(t_stop, units=units, dtype=dtype)
        st_out = times.astype(dtype)
        self.result_spike_check(train1, st_out, t_start_out, t_stop_out,
                                dtype, units)
        self.result_spike_check(train2, st_out, t_start_out, t_stop_out,
                                dtype, units)

    def test__create_from_quantity_array_no_start_stop_units_set_dtype(self):
        times = np.arange(10) * un.ms
        t_start = 0.0
        t_stop = 12.0
        train1 = SpikeTrain(times, t_start=t_start, t_stop=t_stop,
                            dtype='f4')
        train2 = _new_spiketrain(SpikeTrain, times,
                                 t_start=t_start, t_stop=t_stop,
                                 dtype='f4')

        dtype = np.float32
        units = 1 * un.ms
        t_start_out = un.Quantity(t_start, units=units, dtype=dtype)
        t_stop_out = un.Quantity(t_stop, units=units, dtype=dtype)
        st_out = times.astype(dtype)
        self.result_spike_check(train1, st_out, t_start_out, t_stop_out,
                                dtype, units)
        self.result_spike_check(train2, st_out, t_start_out, t_stop_out,
                                dtype, units)

    def test__create_from_quantity_array_units(self):
        times = np.arange(10) * un.ms
        t_start = 0.0*un.s
        t_stop = 12.0*un.ms
        train1 = SpikeTrain(times, t_start=t_start, t_stop=t_stop, units='s')
        train2 = _new_spiketrain(SpikeTrain, times,
                                 t_start=t_start, t_stop=t_stop, units='s')

        dtype = np.float64
        units = 1 * un.s
        t_start_out = t_start
        t_stop_out = t_stop
        st_out = times
        self.result_spike_check(train1, st_out, t_start_out, t_stop_out,
                                dtype, units)
        self.result_spike_check(train2, st_out, t_start_out, t_stop_out,
                                dtype, units)

    def test__create_from_quantity_array_units_with_dtype(self):
        times = np.arange(10, dtype='f4') * un.ms
        t_start = 0.0*un.s
        t_stop = 12.0*un.ms
        train1 = SpikeTrain(times, t_start=t_start, t_stop=t_stop,
                            units='s')
        train2 = _new_spiketrain(SpikeTrain, times,
                                 t_start=t_start, t_stop=t_stop, units='s')

        dtype = np.float32
        units = 1 * un.s
        t_start_out = t_start.astype(dtype)
        t_stop_out = t_stop.rescale(units).astype(dtype)
        st_out = times.rescale(units).astype(dtype)
        self.result_spike_check(train1, st_out, t_start_out, t_stop_out,
                                dtype, units)
        self.result_spike_check(train2, st_out, t_start_out, t_stop_out,
                                dtype, units)

    def test__create_from_quantity_array_units_set_dtype(self):
        times = np.arange(10) * un.ms
        t_start = 0.0*un.s
        t_stop = 12.0*un.ms
        train1 = SpikeTrain(times, t_start=t_start, t_stop=t_stop,
                            units='s', dtype='f4')
        train2 = _new_spiketrain(SpikeTrain, times,
                                 t_start=t_start, t_stop=t_stop,
                                 units='s', dtype='f4')

        dtype = np.float32
        units = 1 * un.s
        t_start_out = t_start.astype(dtype)
        t_stop_out = t_stop.rescale(units).astype(dtype)
        st_out = times.rescale(units).astype(dtype)
        self.result_spike_check(train1, st_out, t_start_out, t_stop_out,
                                dtype, units)
        self.result_spike_check(train2, st_out, t_start_out, t_stop_out,
                                dtype, units)

    def test__create_from_quantity_array_units_no_start_stop_units(self):
        times = np.arange(10) * un.ms
        t_start = 0.0
        t_stop = 12.0
        train1 = SpikeTrain(times, t_start=t_start, t_stop=t_stop, units='s')
        train2 = _new_spiketrain(SpikeTrain, times,
                                 t_start=t_start, t_stop=t_stop, units='s')

        dtype = np.float64
        units = 1 * un.s
        t_start_out = un.Quantity(t_start, units=units, dtype=dtype)
        t_stop_out = un.Quantity(t_stop, units=units, dtype=dtype)
        st_out = times
        self.result_spike_check(train1, st_out, t_start_out, t_stop_out,
                                dtype, units)
        self.result_spike_check(train2, st_out, t_start_out, t_stop_out,
                                dtype, units)

    def test__create_from_quantity_units_no_start_stop_units_set_dtype(self):
        times = np.arange(10) * un.ms
        t_start = 0.0
        t_stop = 12.0
        train1 = SpikeTrain(times, t_start=t_start, t_stop=t_stop,
                            units='s', dtype='f4')
        train2 = _new_spiketrain(SpikeTrain, times,
                                 t_start=t_start, t_stop=t_stop,
                                 units='s', dtype='f4')

        dtype = np.float32
        units = 1 * un.s
        t_start_out = un.Quantity(t_start, units=units, dtype=dtype)
        t_stop_out = un.Quantity(t_stop, units=units, dtype=dtype)
        st_out = times.rescale(units).astype(dtype)
        self.result_spike_check(train1, st_out, t_start_out, t_stop_out,
                                dtype, units)
        self.result_spike_check(train2, st_out, t_start_out, t_stop_out,
                                dtype, units)

    def test__create_from_list_without_units_should_raise_ValueError(self):
        times = range(10)
        t_start = 0.0*un.s
        t_stop = 10000.0*un.ms
        self.assertRaises(ValueError, SpikeTrain, times,
                          t_start=t_start, t_stop=t_stop)
        self.assertRaises(ValueError, _new_spiketrain, SpikeTrain, times,
                          t_start=t_start, t_stop=t_stop)

    def test__create_from_array_without_units_should_raise_ValueError(self):
        times = np.arange(10)
        t_start = 0.0*un.s
        t_stop = 10000.0*un.ms
        self.assertRaises(ValueError, SpikeTrain, times,
                          t_start=t_start, t_stop=t_stop)
        self.assertRaises(ValueError, _new_spiketrain, SpikeTrain, times,
                          t_start=t_start, t_stop=t_stop)

    def test__create_from_array_with_incompatible_units_ValueError(self):
        times = np.arange(10) * un.km
        t_start = 0.0*un.s
        t_stop = 10000.0*un.ms
        self.assertRaises(ValueError, SpikeTrain, times,
                          t_start=t_start, t_stop=t_stop)
        self.assertRaises(ValueError, _new_spiketrain, SpikeTrain, times,
                          t_start=t_start, t_stop=t_stop)

    def test__create_with_times_outside_tstart_tstop_ValueError(self):
        t_start = 23
        t_stop = 77
        train1 = SpikeTrain(np.arange(t_start, t_stop), units='ms',
                            t_start=t_start, t_stop=t_stop)
        train2 = _new_spiketrain(SpikeTrain,
                                 np.arange(t_start, t_stop), units='ms',
                                 t_start=t_start, t_stop=t_stop)
        assert_neo_object_is_compliant(train1)
        assert_neo_object_is_compliant(train2)
        self.assertRaises(ValueError, SpikeTrain,
                          np.arange(t_start-5, t_stop), units='ms',
                          t_start=t_start, t_stop=t_stop)
        self.assertRaises(ValueError, _new_spiketrain, SpikeTrain,
                          np.arange(t_start-5, t_stop), units='ms',
                          t_start=t_start, t_stop=t_stop)
        self.assertRaises(ValueError, SpikeTrain,
                          np.arange(t_start, t_stop+5), units='ms',
                          t_start=t_start, t_stop=t_stop)
        self.assertRaises(ValueError, _new_spiketrain, SpikeTrain,
                          np.arange(t_start, t_stop+5), units='ms',
                          t_start=t_start, t_stop=t_stop)

    def test__create_with_len_times_different_size_than_waveform_shape1_ValueError(self):
        self.assertRaises(ValueError, SpikeTrain,
                          times=np.arange(10), units='s',
                          t_stop=4, waveforms=np.ones((10,6,50)))

    def test_defaults(self):
        # default recommended attributes
        train1 = SpikeTrain([3, 4, 5], units='sec', t_stop=10.0)
        train2 = _new_spiketrain(SpikeTrain, [3, 4, 5],
                                 units='sec', t_stop=10.0)
        assert_neo_object_is_compliant(train1)
        assert_neo_object_is_compliant(train2)
        self.assertEqual(train1.dtype, np.float)
        self.assertEqual(train2.dtype, np.float)
        self.assertEqual(train1.sampling_rate, 1.0 * un.Hz)
        self.assertEqual(train2.sampling_rate, 1.0 * un.Hz)
        self.assertEqual(train1.waveforms, None)
        self.assertEqual(train2.waveforms, None)
        self.assertEqual(train1.left_sweep, None)
        self.assertEqual(train2.left_sweep, None)

    def test_default_tstart(self):
        # t start defaults to zero
        train11 = SpikeTrain([3, 4, 5]*un.s, t_stop=8000*un.ms)
        train21 = _new_spiketrain(SpikeTrain, [3, 4, 5]*un.s,
                                  t_stop=8000*un.ms)
        assert_neo_object_is_compliant(train11)
        assert_neo_object_is_compliant(train21)
        self.assertEqual(train11.t_start, 0.*un.s)
        self.assertEqual(train21.t_start, 0.*un.s)

        # unless otherwise specified
        train12 = SpikeTrain([3, 4, 5]*un.s, t_start=2.0, t_stop=8)
        train22 = _new_spiketrain(SpikeTrain, [3, 4, 5]*un.s,
                                  t_start=2.0, t_stop=8)
        assert_neo_object_is_compliant(train12)
        assert_neo_object_is_compliant(train22)
        self.assertEqual(train12.t_start, 2.*un.s)
        self.assertEqual(train22.t_start, 2.*un.s)

    def test_tstop_units_conversion(self):
        train11 = SpikeTrain([3, 5, 4]*un.s, t_stop=10)
        train21 = _new_spiketrain(SpikeTrain, [3, 5, 4]*un.s, t_stop=10)
        assert_neo_object_is_compliant(train11)
        assert_neo_object_is_compliant(train21)
        self.assertEqual(train11.t_stop, 10.*un.s)
        self.assertEqual(train21.t_stop, 10.*un.s)

        train12 = SpikeTrain([3, 5, 4]*un.s, t_stop=10000.*un.ms)
        train22 = _new_spiketrain(SpikeTrain, [3, 5, 4]*un.s,
                                  t_stop=10000.*un.ms)
        assert_neo_object_is_compliant(train12)
        assert_neo_object_is_compliant(train22)
        self.assertEqual(train12.t_stop, 10.*un.s)
        self.assertEqual(train22.t_stop, 10.*un.s)

        train13 = SpikeTrain([3, 5, 4], units='sec', t_stop=10000.*un.ms)
        train23 = _new_spiketrain(SpikeTrain, [3, 5, 4],
                                  units='sec', t_stop=10000.*un.ms)
        assert_neo_object_is_compliant(train13)
        assert_neo_object_is_compliant(train23)
        self.assertEqual(train13.t_stop, 10.*un.s)
        self.assertEqual(train23.t_stop, 10.*un.s)


class TestSorting(unittest.TestCase):
    def test_sort(self):
        waveforms = np.array([[[0., 1.]], [[2., 3.]], [[4., 5.]]]) * un.mV
        train = SpikeTrain([3, 4, 5]*un.s, waveforms=waveforms, name='n',
                           t_stop=10.0)
        assert_neo_object_is_compliant(train)
        train.sort()
        assert_neo_object_is_compliant(train)
        assert_arrays_equal(train, [3, 4, 5]*un.s)
        assert_arrays_equal(train.waveforms, waveforms)
        self.assertEqual(train.name, 'n')
        self.assertEqual(train.t_stop, 10.0 * un.s)

        train = SpikeTrain([3, 5, 4]*un.s, waveforms=waveforms, name='n',
                           t_stop=10.0)
        assert_neo_object_is_compliant(train)
        train.sort()
        assert_neo_object_is_compliant(train)
        assert_arrays_equal(train, [3, 4, 5]*un.s)
        assert_arrays_equal(train.waveforms, waveforms[[0, 2, 1]])
        self.assertEqual(train.name, 'n')
        self.assertEqual(train.t_start, 0.0 * un.s)
        self.assertEqual(train.t_stop, 10.0 * un.s)


class TestSlice(unittest.TestCase):
    def setUp(self):
        self.waveforms1 = np.array([[[0., 1.],
                                     [0.1, 1.1]],
                                    [[2., 3.],
                                     [2.1, 3.1]],
                                    [[4., 5.],
                                     [4.1, 5.1]]]) * un.mV
        self.data1 = np.array([3, 4, 5])
        self.data1quant = self.data1*un.s
        self.train1 = SpikeTrain(self.data1quant, waveforms=self.waveforms1,
                                 name='n', arb='arbb', t_stop=10.0)

    def test_compliant(self):
        assert_neo_object_is_compliant(self.train1)

    def test_slice(self):
        # slice spike train, keep sliced spike times
        result = self.train1[1:2]
        assert_arrays_equal(self.train1[1:2], result)
        targwaveforms = np.array([[[2., 3.],
                                   [2.1, 3.1]]])

        # but keep everything else pristine
        assert_neo_object_is_compliant(result)
        self.assertEqual(self.train1.name, result.name)
        self.assertEqual(self.train1.description, result.description)
        self.assertEqual(self.train1.annotations, result.annotations)
        self.assertEqual(self.train1.file_origin, result.file_origin)
        self.assertEqual(self.train1.dtype, result.dtype)
        self.assertEqual(self.train1.t_start, result.t_start)
        self.assertEqual(self.train1.t_stop, result.t_stop)

        # except we update the waveforms
        assert_arrays_equal(self.train1.waveforms[1:2], result.waveforms)
        assert_arrays_equal(targwaveforms, result.waveforms)

    def test_slice_to_end(self):
        # slice spike train, keep sliced spike times
        result = self.train1[1:]
        assert_arrays_equal(self.train1[1:], result)
        targwaveforms = np.array([[[2., 3.],
                                  [2.1, 3.1]],
                                 [[4., 5.],
                                  [4.1, 5.1]]]) * un.mV

        # but keep everything else pristine
        assert_neo_object_is_compliant(result)
        self.assertEqual(self.train1.name, result.name)
        self.assertEqual(self.train1.description, result.description)
        self.assertEqual(self.train1.annotations, result.annotations)
        self.assertEqual(self.train1.file_origin, result.file_origin)
        self.assertEqual(self.train1.dtype, result.dtype)
        self.assertEqual(self.train1.t_start, result.t_start)
        self.assertEqual(self.train1.t_stop, result.t_stop)

        # except we update the waveforms
        assert_arrays_equal(self.train1.waveforms[1:], result.waveforms)
        assert_arrays_equal(targwaveforms, result.waveforms)

    def test_slice_from_beginning(self):
        # slice spike train, keep sliced spike times
        result = self.train1[:2]
        assert_arrays_equal(self.train1[:2], result)
        targwaveforms = np.array([[[0., 1.],
                                  [0.1, 1.1]],
                                 [[2., 3.],
                                  [2.1, 3.1]]]) * un.mV

        # but keep everything else pristine
        assert_neo_object_is_compliant(result)
        self.assertEqual(self.train1.name, result.name)
        self.assertEqual(self.train1.description, result.description)
        self.assertEqual(self.train1.annotations, result.annotations)
        self.assertEqual(self.train1.file_origin, result.file_origin)
        self.assertEqual(self.train1.dtype, result.dtype)
        self.assertEqual(self.train1.t_start, result.t_start)
        self.assertEqual(self.train1.t_stop, result.t_stop)

        # except we update the waveforms
        assert_arrays_equal(self.train1.waveforms[:2], result.waveforms)
        assert_arrays_equal(targwaveforms, result.waveforms)

    def test_slice_negative_idxs(self):
        # slice spike train, keep sliced spike times
        result = self.train1[:-1]
        assert_arrays_equal(self.train1[:-1], result)
        targwaveforms = np.array([[[0., 1.],
                                  [0.1, 1.1]],
                                 [[2., 3.],
                                  [2.1, 3.1]]]) * un.mV

        # but keep everything else pristine
        assert_neo_object_is_compliant(result)
        self.assertEqual(self.train1.name, result.name)
        self.assertEqual(self.train1.description, result.description)
        self.assertEqual(self.train1.annotations, result.annotations)
        self.assertEqual(self.train1.file_origin, result.file_origin)
        self.assertEqual(self.train1.dtype, result.dtype)
        self.assertEqual(self.train1.t_start, result.t_start)
        self.assertEqual(self.train1.t_stop, result.t_stop)

        # except we update the waveforms
        assert_arrays_equal(self.train1.waveforms[:-1], result.waveforms)
        assert_arrays_equal(targwaveforms, result.waveforms)


class TestTimeSlice(unittest.TestCase):
    def setUp(self):
        self.waveforms1 = np.array([[[0., 1.],
                                    [0.1, 1.1]],
                                   [[2., 3.],
                                    [2.1, 3.1]],
                                   [[4., 5.],
                                    [4.1, 5.1]],
                                   [[6., 7.],
                                    [6.1, 7.1]],
                                   [[8., 9.],
                                    [8.1, 9.1]],
                                   [[10., 11.],
                                    [10.1, 11.1]]]) * un.mV
        self.data1 = np.array([0.1, 0.5, 1.2, 3.3, 6.4, 7])
        self.data1quant = self.data1*un.ms
        self.train1 = SpikeTrain(self.data1quant, t_stop=10.0*un.ms,
                                 waveforms=self.waveforms1)

    def test_compliant(self):
        assert_neo_object_is_compliant(self.train1)

    def test_time_slice_typical(self):
        # time_slice spike train, keep sliced spike times
        # this is the typical time slice falling somewhere
        # in the middle of spikes
        t_start = 0.12 * un.ms
        t_stop = 3.5 * un.ms
        result = self.train1.time_slice(t_start, t_stop)
        targ = SpikeTrain([0.5, 1.2, 3.3] * un.ms, t_stop=3.3)
        assert_arrays_equal(result, targ)
        targwaveforms = np.array([[[2., 3.],
                                  [2.1, 3.1]],
                                 [[4., 5.],
                                  [4.1, 5.1]],
                                 [[6., 7.],
                                  [6.1, 7.1]]]) * un.mV
        assert_arrays_equal(targwaveforms, result.waveforms)

        # but keep everything else pristine
        assert_neo_object_is_compliant(result)
        self.assertEqual(self.train1.name, result.name)
        self.assertEqual(self.train1.description, result.description)
        self.assertEqual(self.train1.annotations, result.annotations)
        self.assertEqual(self.train1.file_origin, result.file_origin)
        self.assertEqual(self.train1.dtype, result.dtype)
        self.assertEqual(t_start, result.t_start)
        self.assertEqual(t_stop, result.t_stop)

    def test_time_slice_differnt_units(self):
        # time_slice spike train, keep sliced spike times
        t_start = 0.00012 * un.s
        t_stop = 0.0035 * un.s
        result = self.train1.time_slice(t_start, t_stop)
        targ = SpikeTrain([0.5, 1.2, 3.3] * un.ms, t_stop=3.3)
        assert_arrays_equal(result, targ)
        targwaveforms = np.array([[[2., 3.],
                                   [2.1, 3.1]],
                                  [[4., 5.],
                                   [4.1, 5.1]],
                                  [[6., 7.],
                                   [6.1, 7.1]]]) * un.mV
        assert_arrays_equal(targwaveforms, result.waveforms)

        # but keep everything else pristine
        assert_neo_object_is_compliant(result)
        self.assertEqual(self.train1.name, result.name)
        self.assertEqual(self.train1.description, result.description)
        self.assertEqual(self.train1.annotations, result.annotations)
        self.assertEqual(self.train1.file_origin, result.file_origin)
        self.assertEqual(self.train1.dtype, result.dtype)
        self.assertEqual(t_start, result.t_start)
        self.assertEqual(t_stop, result.t_stop)

    def test_time_slice_matching_ends(self):
        # time_slice spike train, keep sliced spike times
        t_start = 0.1 * un.ms
        t_stop = 7.0 * un.ms
        result = self.train1.time_slice(t_start, t_stop)
        assert_arrays_equal(self.train1, result)
        assert_arrays_equal(self.waveforms1, result.waveforms)

        # but keep everything else pristine
        assert_neo_object_is_compliant(result)
        self.assertEqual(self.train1.name, result.name)
        self.assertEqual(self.train1.description, result.description)
        self.assertEqual(self.train1.annotations, result.annotations)
        self.assertEqual(self.train1.file_origin, result.file_origin)
        self.assertEqual(self.train1.dtype, result.dtype)
        self.assertEqual(t_start, result.t_start)
        self.assertEqual(t_stop, result.t_stop)

    def test_time_slice_out_of_boundries(self):
        self.train1.t_start = 0.1*un.ms
        assert_neo_object_is_compliant(self.train1)

        # time_slice spike train, keep sliced spike times
        t_start = 0.01 * un.ms
        t_stop = 70.0 * un.ms
        result = self.train1.time_slice(t_start, t_stop)
        assert_arrays_equal(self.train1, result)
        assert_arrays_equal(self.waveforms1, result.waveforms)

        # but keep everything else pristine
        assert_neo_object_is_compliant(result)
        self.assertEqual(self.train1.name, result.name)
        self.assertEqual(self.train1.description, result.description)
        self.assertEqual(self.train1.annotations, result.annotations)
        self.assertEqual(self.train1.file_origin, result.file_origin)
        self.assertEqual(self.train1.dtype, result.dtype)
        self.assertEqual(self.train1.t_start, result.t_start)
        self.assertEqual(self.train1.t_stop, result.t_stop)

    def test_time_slice_empty(self):
        waveforms = np.array([[[]]]) * un.mV
        train = SpikeTrain([] * un.ms, t_stop=10.0, waveforms=waveforms)
        assert_neo_object_is_compliant(train)

        # time_slice spike train, keep sliced spike times
        t_start = 0.01 * un.ms
        t_stop = 70.0 * un.ms
        result = train.time_slice(t_start, t_stop)
        assert_arrays_equal(train, result)
        assert_arrays_equal(waveforms[:-1], result.waveforms)

        # but keep everything else pristine
        assert_neo_object_is_compliant(result)
        self.assertEqual(train.name, result.name)
        self.assertEqual(train.description, result.description)
        self.assertEqual(train.annotations, result.annotations)
        self.assertEqual(train.file_origin, result.file_origin)
        self.assertEqual(train.dtype, result.dtype)
        self.assertEqual(t_start, result.t_start)
        self.assertEqual(train.t_stop, result.t_stop)

    def test_time_slice_none_stop(self):
        # time_slice spike train, keep sliced spike times
        t_start = 1 * un.ms
        result = self.train1.time_slice(t_start, None)
        assert_arrays_equal([1.2, 3.3, 6.4, 7] * un.ms, result)
        targwaveforms = np.array([[[4., 5.],
                                   [4.1, 5.1]],
                                  [[6., 7.],
                                   [6.1, 7.1]],
                                  [[8., 9.],
                                   [8.1, 9.1]],
                                  [[10., 11.],
                                   [10.1, 11.1]]]) * un.mV
        assert_arrays_equal(targwaveforms, result.waveforms)

        # but keep everything else pristine
        assert_neo_object_is_compliant(result)
        self.assertEqual(self.train1.name, result.name)
        self.assertEqual(self.train1.description, result.description)
        self.assertEqual(self.train1.annotations, result.annotations)
        self.assertEqual(self.train1.file_origin, result.file_origin)
        self.assertEqual(self.train1.dtype, result.dtype)
        self.assertEqual(t_start, result.t_start)
        self.assertEqual(self.train1.t_stop, result.t_stop)

    def test_time_slice_none_start(self):
        # time_slice spike train, keep sliced spike times
        t_stop = 1 * un.ms
        result = self.train1.time_slice(None, t_stop)
        assert_arrays_equal([0.1, 0.5] * un.ms, result)
        targwaveforms = np.array([[[0., 1.],
                                   [0.1, 1.1]],
                                  [[2., 3.],
                                   [2.1, 3.1]]]) * un.mV
        assert_arrays_equal(targwaveforms, result.waveforms)

        # but keep everything else pristine
        assert_neo_object_is_compliant(result)
        self.assertEqual(self.train1.name, result.name)
        self.assertEqual(self.train1.description, result.description)
        self.assertEqual(self.train1.annotations, result.annotations)
        self.assertEqual(self.train1.file_origin, result.file_origin)
        self.assertEqual(self.train1.dtype, result.dtype)
        self.assertEqual(self.train1.t_start, result.t_start)
        self.assertEqual(t_stop, result.t_stop)

    def test_time_slice_none_both(self):
        self.train1.t_start = 0.1*un.ms
        assert_neo_object_is_compliant(self.train1)

        # time_slice spike train, keep sliced spike times
        result = self.train1.time_slice(None, None)
        assert_arrays_equal(self.train1, result)
        assert_arrays_equal(self.waveforms1, result.waveforms)

        # but keep everything else pristine
        assert_neo_object_is_compliant(result)
        self.assertEqual(self.train1.name, result.name)
        self.assertEqual(self.train1.description, result.description)
        self.assertEqual(self.train1.annotations, result.annotations)
        self.assertEqual(self.train1.file_origin, result.file_origin)
        self.assertEqual(self.train1.dtype, result.dtype)
        self.assertEqual(self.train1.t_start, result.t_start)
        self.assertEqual(self.train1.t_stop, result.t_stop)

class TestDuplicateWithNewData(unittest.TestCase):
    def setUp(self):
        self.waveforms = np.array([[[0., 1.],
                                    [0.1, 1.1]],
                                   [[2., 3.],
                                    [2.1, 3.1]],
                                   [[4., 5.],
                                    [4.1, 5.1]],
                                   [[6., 7.],
                                    [6.1, 7.1]],
                                   [[8., 9.],
                                    [8.1, 9.1]],
                                   [[10., 11.],
                                    [10.1, 11.1]]]) * un.mV
        self.data = np.array([0.1, 0.5, 1.2, 3.3, 6.4, 7])
        self.dataquant = self.data*un.ms
        self.train = SpikeTrain(self.dataquant, t_stop=10.0*un.ms,
                                waveforms=self.waveforms)

    def test_duplicate_with_new_data(self):
        signal1 = self.train
        new_t_start = -10*un.s
        new_t_stop = 10*un.s
        new_data = np.sort(np.random.uniform(new_t_start.magnitude,
                                             new_t_stop.magnitude,
                                             len(self.train))) * un.ms

        signal1b = signal1.duplicate_with_new_data(new_data,
                                                   t_start=new_t_start,
                                                   t_stop=new_t_stop)
        assert_arrays_almost_equal(np.asarray(signal1b),
                                   np.asarray(new_data), 1e-12)
        self.assertEqual(signal1b.t_start, new_t_start)
        self.assertEqual(signal1b.t_stop, new_t_stop)
        self.assertEqual(signal1b.sampling_rate, signal1.sampling_rate)

class TestAttributesAnnotations(unittest.TestCase):
    def test_set_universally_recommended_attributes(self):
        train = SpikeTrain([3, 4, 5], units='sec', name='Name',
                           description='Desc', file_origin='crack.txt',
                           t_stop=99.9)
        assert_neo_object_is_compliant(train)
        self.assertEqual(train.name, 'Name')
        self.assertEqual(train.description, 'Desc')
        self.assertEqual(train.file_origin, 'crack.txt')

    def test_autoset_universally_recommended_attributes(self):
        train = SpikeTrain([3, 4, 5]*un.s, t_stop=10.0)
        assert_neo_object_is_compliant(train)
        self.assertEqual(train.name, None)
        self.assertEqual(train.description, None)
        self.assertEqual(train.file_origin, None)

    def test_annotations(self):
        train = SpikeTrain([3, 4, 5]*un.s, t_stop=11.1)
        assert_neo_object_is_compliant(train)
        self.assertEqual(train.annotations, {})

        train = SpikeTrain([3, 4, 5]*un.s, t_stop=11.1, ratname='Phillippe')
        assert_neo_object_is_compliant(train)
        self.assertEqual(train.annotations, {'ratname': 'Phillippe'})


class TestChanging(unittest.TestCase):
    def test_change_with_copy_default(self):
        # Default is copy = True
        # Changing spike train does not change data
        # Data source is quantity
        data = [3, 4, 5] * un.s
        train = SpikeTrain(data, t_stop=100.0)
        train[0] = 99 * un.s
        assert_neo_object_is_compliant(train)
        self.assertEqual(train[0], 99*un.s)
        self.assertEqual(data[0], 3*un.s)

    def test_change_with_copy_false(self):
        # Changing spike train also changes data, because it is a view
        # Data source is quantity
        data = [3, 4, 5] * un.s
        train = SpikeTrain(data, copy=False, t_stop=100.0)
        train[0] = 99 * un.s
        assert_neo_object_is_compliant(train)
        self.assertEqual(train[0], 99*un.s)
        self.assertEqual(data[0], 99*un.s)

    def test_change_with_copy_false_and_fake_rescale(self):
        # Changing spike train also changes data, because it is a view
        # Data source is quantity
        data = [3000, 4000, 5000] * un.ms
        # even though we specify units, it still returns a view
        train = SpikeTrain(data, units='ms', copy=False, t_stop=100000)
        train[0] = 99000 * un.ms
        assert_neo_object_is_compliant(train)
        self.assertEqual(train[0], 99000*un.ms)
        self.assertEqual(data[0], 99000*un.ms)

    def test_change_with_copy_false_and_rescale_true(self):
        # When rescaling, a view cannot be returned
        # Changing spike train also changes data, because it is a view
        data = [3, 4, 5] * un.s
        self.assertRaises(ValueError, SpikeTrain, data, units='ms',
                          copy=False, t_stop=10000)

    def test_init_with_rescale(self):
        data = [3, 4, 5] * un.s
        train = SpikeTrain(data, units='ms', t_stop=6000)
        assert_neo_object_is_compliant(train)
        self.assertEqual(train[0], 3000*un.ms)
        self.assertEqual(train._dimensionality, un.ms._dimensionality)
        self.assertEqual(train.t_stop, 6000*un.ms)

    def test_change_with_copy_true(self):
        # Changing spike train does not change data
        # Data source is quantity
        data = [3, 4, 5] * un.s
        train = SpikeTrain(data, copy=True, t_stop=100)
        train[0] = 99 * un.s
        assert_neo_object_is_compliant(train)
        self.assertEqual(train[0], 99*un.s)
        self.assertEqual(data[0], 3*un.s)

    def test_change_with_copy_default_and_data_not_quantity(self):
        # Default is copy = True
        # Changing spike train does not change data
        # Data source is array
        # Array and quantity are tested separately because copy default
        # is different for these two.
        data = [3, 4, 5]
        train = SpikeTrain(data, units='sec', t_stop=100)
        train[0] = 99 * un.s
        assert_neo_object_is_compliant(train)
        self.assertEqual(train[0], 99*un.s)
        self.assertEqual(data[0], 3*un.s)

    def test_change_with_copy_false_and_data_not_quantity(self):
        # Changing spike train also changes data, because it is a view
        # Data source is array
        # Array and quantity are tested separately because copy default
        # is different for these two.
        data = np.array([3, 4, 5])
        train = SpikeTrain(data, units='sec', copy=False, dtype=np.int,
                           t_stop=101)
        train[0] = 99 * un.s
        assert_neo_object_is_compliant(train)
        self.assertEqual(train[0], 99*un.s)
        self.assertEqual(data[0], 99)

    def test_change_with_copy_false_and_dtype_change(self):
        # You cannot change dtype and request a view
        data = np.array([3, 4, 5])
        self.assertRaises(ValueError, SpikeTrain, data, units='sec',
                          copy=False, t_stop=101, dtype=np.float64)

    def test_change_with_copy_true_and_data_not_quantity(self):
        # Changing spike train does not change data
        # Data source is array
        # Array and quantity are tested separately because copy default
        # is different for these two.
        data = [3, 4, 5]
        train = SpikeTrain(data, units='sec', copy=True, t_stop=123.4)
        train[0] = 99 * un.s
        assert_neo_object_is_compliant(train)
        self.assertEqual(train[0], 99*un.s)
        self.assertEqual(data[0], 3)

    def test_changing_slice_changes_original_spiketrain(self):
        # If we slice a spiketrain and then change the slice, the
        # original spiketrain should change.
        # Whether the original data source changes is dependent on the
        # copy parameter.
        # This is compatible with both np and quantity default behavior.
        data = [3, 4, 5] * un.s
        train = SpikeTrain(data, copy=True, t_stop=99.9)
        result = train[1:3]
        result[0] = 99 * un.s
        assert_neo_object_is_compliant(train)
        self.assertEqual(train[1], 99*un.s)
        self.assertEqual(result[0], 99*un.s)
        self.assertEqual(data[1], 4*un.s)

    def test_changing_slice_changes_original_spiketrain_with_copy_false(self):
        # If we slice a spiketrain and then change the slice, the
        # original spiketrain should change.
        # Whether the original data source changes is dependent on the
        # copy parameter.
        # This is compatible with both np and quantity default behavior.
        data = [3, 4, 5] * un.s
        train = SpikeTrain(data, copy=False, t_stop=100.0)
        result = train[1:3]
        result[0] = 99 * un.s
        assert_neo_object_is_compliant(train)
        assert_neo_object_is_compliant(result)
        self.assertEqual(train[1], 99*un.s)
        self.assertEqual(result[0], 99*un.s)
        self.assertEqual(data[1], 99*un.s)

    def test__changing_spiketime_should_check_time_in_range(self):
        data = [3, 4, 5] * un.ms
        train = SpikeTrain(data, copy=False, t_start=0.5, t_stop=10.0)
        assert_neo_object_is_compliant(train)
        self.assertRaises(ValueError, train.__setitem__, 0, 10.1*un.ms)
        self.assertRaises(ValueError, train.__setitem__, 1, 5.0*un.s)
        self.assertRaises(ValueError, train.__setitem__, 2, 5.0*un.s)
        self.assertRaises(ValueError, train.__setitem__, 0, 0)

    def test__changing_multiple_spiketimes(self):
        data = [3, 4, 5] * un.ms
        train = SpikeTrain(data, copy=False, t_start=0.5, t_stop=10.0)
        train[:] = [7, 8, 9] * un.ms
        assert_neo_object_is_compliant(train)
        assert_arrays_equal(train, np.array([7, 8, 9]))

    def test__changing_multiple_spiketimes_should_check_time_in_range(self):
        data = [3, 4, 5] * un.ms
        train = SpikeTrain(data, copy=False, t_start=0.5, t_stop=10.0)
        assert_neo_object_is_compliant(train)
        if sys.version_info[0] == 2:
            self.assertRaises(ValueError, train.__setslice__,
                              0, 3,  [3, 4, 11] * un.ms)
            self.assertRaises(ValueError, train.__setslice__,
                              0, 3, [0, 4, 5] * un.ms)

    def test__adding_time(self):
        data = [3, 4, 5] * pq.ms
        train = SpikeTrain(data, copy=False, t_start=0.5, t_stop=10.0)
        assert_neo_object_is_compliant(train)
        self.assertRaises(ValueError, train.__add__, 10 * pq.ms)
        assert_arrays_equal(train + 1 * pq.ms, data + 1 * pq.ms)

    def test__subtracting_time(self):
        data = [3, 4, 5] * pq.ms
        train = SpikeTrain(data, copy=False, t_start=0.5, t_stop=10.0)
        assert_neo_object_is_compliant(train)
        self.assertRaises(ValueError, train.__sub__, 10 * pq.ms)
        assert_arrays_equal(train - 1 * pq.ms, data - 1 * pq.ms)

    def test__rescale(self):
        data = [3, 4, 5] * un.ms
        train = SpikeTrain(data, t_start=0.5, t_stop=10.0)
        result = train.rescale(un.s)
        assert_neo_object_is_compliant(train)
        assert_neo_object_is_compliant(result)
        assert_arrays_equal(train, result)
        self.assertEqual(result.units, 1 * un.s)

    def test__rescale_same_units(self):
        data = [3, 4, 5] * un.ms
        train = SpikeTrain(data, t_start=0.5, t_stop=10.0)
        result = train.rescale(un.ms)
        assert_neo_object_is_compliant(train)
        assert_arrays_equal(train, result)
        self.assertEqual(result.units, 1 * un.ms)

    def test__rescale_incompatible_units_ValueError(self):
        data = [3, 4, 5] * un.ms
        train = SpikeTrain(data, t_start=0.5, t_stop=10.0)
        assert_neo_object_is_compliant(train)
        self.assertRaises(ValueError, train.rescale, un.m)


class TestPropertiesMethods(unittest.TestCase):
    def setUp(self):
        self.data1 = [3, 4, 5]
        self.data1quant = self.data1 * un.ms
        self.waveforms1 = np.array([[[0., 1.],
                                     [0.1, 1.1]],
                                    [[2., 3.],
                                     [2.1, 3.1]],
                                    [[4., 5.],
                                     [4.1, 5.1]]]) * un.mV
        self.t_start1 = 0.5
        self.t_stop1 = 10.0
        self.t_start1quant = self.t_start1 * un.ms
        self.t_stop1quant = self.t_stop1 * un.ms
        self.sampling_rate1 = .1*un.Hz
        self.left_sweep1 = 2.*un.s
        self.name1 = 'train 1'
        self.description1 = 'a test object'
        self.ann1 = {'targ0': [1, 2], 'targ1': 1.1}
        self.train1 = SpikeTrain(self.data1quant,
                                 t_start=self.t_start1, t_stop=self.t_stop1,
                                 waveforms=self.waveforms1,
                                 left_sweep=self.left_sweep1,
                                 sampling_rate=self.sampling_rate1,
                                 name=self.name1,
                                 description=self.description1,
                                 **self.ann1)

    def test__compliant(self):
        assert_neo_object_is_compliant(self.train1)

    def test__repr(self):
        result = repr(self.train1)
        targ = '<SpikeTrain(array([ 3.,  4.,  5.]) * ms, [0.5 ms, 10.0 ms])>'
        self.assertEqual(result, targ)

    def test__duration(self):
        result1 = self.train1.duration

        self.train1.t_start = None
        assert_neo_object_is_compliant(self.train1)
        result2 = self.train1.duration

        self.train1.t_start = self.t_start1quant
        self.train1.t_stop = None
        assert_neo_object_is_compliant(self.train1)
        result3 = self.train1.duration

        self.assertEqual(result1, 9.5 * un.ms)
        self.assertEqual(result1.units, 1. * un.ms)
        self.assertEqual(result2, None)
        self.assertEqual(result3, None)

    def test__spike_duration(self):
        result1 = self.train1.spike_duration

        self.train1.sampling_rate = None
        assert_neo_object_is_compliant(self.train1)
        result2 = self.train1.spike_duration

        self.train1.sampling_rate = self.sampling_rate1
        self.train1.waveforms = None
        assert_neo_object_is_compliant(self.train1)
        result3 = self.train1.spike_duration

        self.assertEqual(result1, 20./un.Hz)
        self.assertEqual(result1.units, 1./un.Hz)
        self.assertEqual(result2, None)
        self.assertEqual(result3, None)

    def test__sampling_period(self):
        result1 = self.train1.sampling_period

        self.train1.sampling_rate = None
        assert_neo_object_is_compliant(self.train1)
        result2 = self.train1.sampling_period

        self.train1.sampling_rate = self.sampling_rate1
        self.train1.sampling_period = 10.*un.ms
        assert_neo_object_is_compliant(self.train1)
        result3a = self.train1.sampling_period
        result3b = self.train1.sampling_rate

        self.train1.sampling_period = None
        result4a = self.train1.sampling_period
        result4b = self.train1.sampling_rate

        self.assertEqual(result1, 10./un.Hz)
        self.assertEqual(result1.units, 1./un.Hz)
        self.assertEqual(result2, None)
        self.assertEqual(result3a, 10.*un.ms)
        self.assertEqual(result3a.units, 1.*un.ms)
        self.assertEqual(result3b, .1/un.ms)
        self.assertEqual(result3b.units, 1./un.ms)
        self.assertEqual(result4a, None)
        self.assertEqual(result4b, None)

    def test__right_sweep(self):
        result1 = self.train1.right_sweep

        self.train1.left_sweep = None
        assert_neo_object_is_compliant(self.train1)
        result2 = self.train1.right_sweep

        self.train1.left_sweep = self.left_sweep1
        self.train1.sampling_rate = None
        assert_neo_object_is_compliant(self.train1)
        result3 = self.train1.right_sweep

        self.train1.sampling_rate = self.sampling_rate1
        self.train1.waveforms = None
        assert_neo_object_is_compliant(self.train1)
        result4 = self.train1.right_sweep

        self.assertEqual(result1, 22.*un.s)
        self.assertEqual(result1.units, 1.*un.s)
        self.assertEqual(result2, None)
        self.assertEqual(result3, None)
        self.assertEqual(result4, None)

    def test__children(self):
        segment = Segment(name='seg1')
        segment.spiketrains = [self.train1]
        segment.create_many_to_one_relationship()

        unit = Unit(name='unit1')
        unit.spiketrains = [self.train1]
        unit.create_many_to_one_relationship()

        self.assertEqual(self.train1._single_parent_objects,
                         ('Segment', 'Unit'))
        self.assertEqual(self.train1._multi_parent_objects, ())

        self.assertEqual(self.train1._single_parent_containers,
                         ('segment', 'unit'))
        self.assertEqual(self.train1._multi_parent_containers, ())

        self.assertEqual(self.train1._parent_objects,
                         ('Segment', 'Unit'))
        self.assertEqual(self.train1._parent_containers,
                         ('segment', 'unit'))

        self.assertEqual(len(self.train1.parents), 2)
        self.assertEqual(self.train1.parents[0].name, 'seg1')
        self.assertEqual(self.train1.parents[1].name, 'unit1')

        assert_neo_object_is_compliant(self.train1)

    @unittest.skipUnless(HAVE_IPYTHON, "requires IPython")
    def test__pretty(self):
        res = pretty(self.train1)
        targ = ("SpikeTrain\n" +
                "name: '%s'\ndescription: '%s'\nannotations: %s" %
                (self.name1, self.description1, pretty(self.ann1)))
        self.assertEqual(res, targ)


class TestMiscellaneous(unittest.TestCase):
    def test__different_dtype_for_t_start_and_array(self):
        data = np.array([0, 9.9999999], dtype=np.float64) * un.s
        data16 = data.astype(np.float16)
        data32 = data.astype(np.float32)
        data64 = data.astype(np.float64)
        t_start = data[0]
        t_stop = data[1]
        t_start16 = data[0].astype(dtype=np.float16)
        t_stop16 = data[1].astype(dtype=np.float16)
        t_start32 = data[0].astype(dtype=np.float32)
        t_stop32 = data[1].astype(dtype=np.float32)
        t_start64 = data[0].astype(dtype=np.float64)
        t_stop64 = data[1].astype(dtype=np.float64)
        t_start_custom = 0.0
        t_stop_custom = 10.0
        t_start_custom16 = np.array(t_start_custom, dtype=np.float16)
        t_stop_custom16 = np.array(t_stop_custom, dtype=np.float16)
        t_start_custom32 = np.array(t_start_custom, dtype=np.float32)
        t_stop_custom32 = np.array(t_stop_custom, dtype=np.float32)
        t_start_custom64 = np.array(t_start_custom, dtype=np.float64)
        t_stop_custom64 = np.array(t_stop_custom, dtype=np.float64)

        #This is OK.
        train = SpikeTrain(data64, copy=True, t_start=t_start, t_stop=t_stop)
        assert_neo_object_is_compliant(train)

        train = SpikeTrain(data16, copy=True, t_start=t_start, t_stop=t_stop,
                           dtype=np.float16)
        assert_neo_object_is_compliant(train)
        train = SpikeTrain(data16, copy=True, t_start=t_start, t_stop=t_stop,
                           dtype=np.float32)
        assert_neo_object_is_compliant(train)

        train = SpikeTrain(data32, copy=True, t_start=t_start, t_stop=t_stop,
                           dtype=np.float16)
        assert_neo_object_is_compliant(train)
        train = SpikeTrain(data32, copy=True, t_start=t_start, t_stop=t_stop,
                           dtype=np.float32)
        assert_neo_object_is_compliant(train)

        train = SpikeTrain(data32, copy=True,
                           t_start=t_start16, t_stop=t_stop16)
        assert_neo_object_is_compliant(train)
        train = SpikeTrain(data32, copy=True,
                           t_start=t_start16, t_stop=t_stop16,
                           dtype=np.float16)
        assert_neo_object_is_compliant(train)
        train = SpikeTrain(data32, copy=True,
                           t_start=t_start16, t_stop=t_stop16,
                           dtype=np.float32)
        assert_neo_object_is_compliant(train)
        train = SpikeTrain(data32, copy=True,
                           t_start=t_start16, t_stop=t_stop16,
                           dtype=np.float64)
        assert_neo_object_is_compliant(train)

        train = SpikeTrain(data32, copy=True,
                           t_start=t_start32, t_stop=t_stop32)
        assert_neo_object_is_compliant(train)
        train = SpikeTrain(data32, copy=True,
                           t_start=t_start32, t_stop=t_stop32,
                           dtype=np.float16)
        assert_neo_object_is_compliant(train)
        train = SpikeTrain(data32, copy=True,
                           t_start=t_start32, t_stop=t_stop32,
                           dtype=np.float32)
        assert_neo_object_is_compliant(train)
        train = SpikeTrain(data32, copy=True,
                           t_start=t_start32, t_stop=t_stop32,
                           dtype=np.float64)
        assert_neo_object_is_compliant(train)

        train = SpikeTrain(data32, copy=True,
                           t_start=t_start64, t_stop=t_stop64,
                           dtype=np.float16)
        assert_neo_object_is_compliant(train)
        train = SpikeTrain(data32, copy=True,
                           t_start=t_start64, t_stop=t_stop64,
                           dtype=np.float32)
        assert_neo_object_is_compliant(train)

        train = SpikeTrain(data16, copy=True,
                           t_start=t_start_custom, t_stop=t_stop_custom)
        assert_neo_object_is_compliant(train)
        train = SpikeTrain(data16, copy=True,
                           t_start=t_start_custom, t_stop=t_stop_custom,
                           dtype=np.float16)
        assert_neo_object_is_compliant(train)
        train = SpikeTrain(data16, copy=True,
                           t_start=t_start_custom, t_stop=t_stop_custom,
                           dtype=np.float32)
        assert_neo_object_is_compliant(train)
        train = SpikeTrain(data16, copy=True,
                           t_start=t_start_custom, t_stop=t_stop_custom,
                           dtype=np.float64)
        assert_neo_object_is_compliant(train)

        train = SpikeTrain(data32, copy=True,
                           t_start=t_start_custom, t_stop=t_stop_custom)
        assert_neo_object_is_compliant(train)
        train = SpikeTrain(data32, copy=True,
                           t_start=t_start_custom, t_stop=t_stop_custom,
                           dtype=np.float16)
        assert_neo_object_is_compliant(train)
        train = SpikeTrain(data32, copy=True,
                           t_start=t_start_custom, t_stop=t_stop_custom,
                           dtype=np.float32)
        assert_neo_object_is_compliant(train)
        train = SpikeTrain(data32, copy=True,
                           t_start=t_start_custom, t_stop=t_stop_custom,
                           dtype=np.float64)
        assert_neo_object_is_compliant(train)

        train = SpikeTrain(data16, copy=True,
                           t_start=t_start_custom, t_stop=t_stop_custom)
        assert_neo_object_is_compliant(train)
        train = SpikeTrain(data16, copy=True,
                           t_start=t_start_custom, t_stop=t_stop_custom,
                           dtype=np.float16)
        assert_neo_object_is_compliant(train)
        train = SpikeTrain(data16, copy=True,
                           t_start=t_start_custom, t_stop=t_stop_custom,
                           dtype=np.float32)
        assert_neo_object_is_compliant(train)
        train = SpikeTrain(data16, copy=True,
                           t_start=t_start_custom, t_stop=t_stop_custom,
                           dtype=np.float64)
        assert_neo_object_is_compliant(train)

        train = SpikeTrain(data32, copy=True,
                           t_start=t_start_custom16, t_stop=t_stop_custom16)
        assert_neo_object_is_compliant(train)
        train = SpikeTrain(data32, copy=True,
                           t_start=t_start_custom16, t_stop=t_stop_custom16,
                           dtype=np.float16)
        assert_neo_object_is_compliant(train)
        train = SpikeTrain(data32, copy=True,
                           t_start=t_start_custom16, t_stop=t_stop_custom16,
                           dtype=np.float32)
        assert_neo_object_is_compliant(train)
        train = SpikeTrain(data32, copy=True,
                           t_start=t_start_custom16, t_stop=t_stop_custom16,
                           dtype=np.float64)
        assert_neo_object_is_compliant(train)

        train = SpikeTrain(data32, copy=True,
                           t_start=t_start_custom32, t_stop=t_stop_custom32)
        assert_neo_object_is_compliant(train)
        train = SpikeTrain(data32, copy=True,
                           t_start=t_start_custom32, t_stop=t_stop_custom32,
                           dtype=np.float16)
        assert_neo_object_is_compliant(train)
        train = SpikeTrain(data32, copy=True,
                           t_start=t_start_custom32, t_stop=t_stop_custom32,
                           dtype=np.float32)
        assert_neo_object_is_compliant(train)
        train = SpikeTrain(data32, copy=True,
                           t_start=t_start_custom32, t_stop=t_stop_custom32,
                           dtype=np.float64)
        assert_neo_object_is_compliant(train)

        train = SpikeTrain(data32, copy=True,
                           t_start=t_start_custom64, t_stop=t_stop_custom64)
        assert_neo_object_is_compliant(train)
        train = SpikeTrain(data32, copy=True,
                           t_start=t_start_custom64, t_stop=t_stop_custom64,
                           dtype=np.float16)
        assert_neo_object_is_compliant(train)
        train = SpikeTrain(data32, copy=True,
                           t_start=t_start_custom64, t_stop=t_stop_custom64,
                           dtype=np.float32)
        assert_neo_object_is_compliant(train)
        train = SpikeTrain(data32, copy=True,
                           t_start=t_start_custom64, t_stop=t_stop_custom64,
                           dtype=np.float64)
        assert_neo_object_is_compliant(train)

        #This use to bug - see ticket #38
        train = SpikeTrain(data16, copy=True, t_start=t_start, t_stop=t_stop)
        assert_neo_object_is_compliant(train)
        train = SpikeTrain(data16, copy=True, t_start=t_start, t_stop=t_stop,
                           dtype=np.float64)
        assert_neo_object_is_compliant(train)

        train = SpikeTrain(data32, copy=True, t_start=t_start, t_stop=t_stop)
        assert_neo_object_is_compliant(train)
        train = SpikeTrain(data32, copy=True, t_start=t_start, t_stop=t_stop,
                           dtype=np.float64)
        assert_neo_object_is_compliant(train)

        train = SpikeTrain(data32, copy=True,
                           t_start=t_start64, t_stop=t_stop64)
        assert_neo_object_is_compliant(train)
        train = SpikeTrain(data32, copy=True,
                           t_start=t_start64, t_stop=t_stop64,
                           dtype=np.float64)
        assert_neo_object_is_compliant(train)


if __name__ == "__main__":
    unittest.main()<|MERGE_RESOLUTION|>--- conflicted
+++ resolved
@@ -41,22 +41,15 @@
 
     def test__get_fake_values(self):
         self.annotations['seed'] = 0
-<<<<<<< HEAD
-        times = get_fake_value('times', un.Quantity, seed=0, dim=1)
+
+        waveforms = get_fake_value('waveforms', un.Quantity, seed=3, dim=3)
+        shape = waveforms.shape[0]
+        times = get_fake_value('times', un.Quantity, seed=0, dim=1, shape=waveforms.shape[0])
         t_start = get_fake_value('t_start', un.Quantity, seed=1, dim=0)
         t_stop = get_fake_value('t_stop', un.Quantity, seed=2, dim=0)
-        waveforms = get_fake_value('waveforms', un.Quantity, seed=3, dim=3)
         left_sweep = get_fake_value('left_sweep', un.Quantity, seed=4, dim=0)
         sampling_rate = get_fake_value('sampling_rate', un.Quantity,
-=======
-        waveforms = get_fake_value('waveforms', pq.Quantity, seed=3, dim=3)
-        shape = waveforms.shape[0]
-        times = get_fake_value('times', pq.Quantity, seed=0, dim=1, shape=waveforms.shape[0])
-        t_start = get_fake_value('t_start', pq.Quantity, seed=1, dim=0)
-        t_stop = get_fake_value('t_stop', pq.Quantity, seed=2, dim=0)
-        left_sweep = get_fake_value('left_sweep', pq.Quantity, seed=4, dim=0)
-        sampling_rate = get_fake_value('sampling_rate', pq.Quantity,
->>>>>>> 3cd5256f
+
                                        seed=5, dim=0)
         name = get_fake_value('name', str, seed=6, obj=SpikeTrain)
         description = get_fake_value('description', str,
