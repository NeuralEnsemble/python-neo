--- conflicted
+++ resolved
@@ -21,7 +21,6 @@
         - with GIDs, with times as floats
         - with GIDs, with time as integer
         """
-<<<<<<< HEAD
         filename = self.get_local_path('nest/0gid-1time-2gex-3Vm-1261-0.dat')
         r = NestIO(filenames=filename, target_object='AnalogSignal')
         r.read_analogsignal(gid=1, t_stop=1000. * pq.ms,
@@ -58,80 +57,6 @@
                        sampling_period=pq.ms, lazy=False, id_column_dat=0,
                        time_column_dat=1, value_columns_dat=2,
                        value_types='V_m')
-=======
-        filename = self.get_local_path("nest/0gid-1time-2gex-3Vm-1261-0.dat")
-        r = NestIO(filenames=filename)
-        r.read_analogsignal(
-            gid=1,
-            t_stop=1000.0 * pq.ms,
-            sampling_period=pq.ms,
-            lazy=False,
-            id_column=0,
-            time_column=1,
-            value_column=2,
-            value_type="V_m",
-        )
-        r.read_segment(
-            gid_list=[1],
-            t_stop=1000.0 * pq.ms,
-            sampling_period=pq.ms,
-            lazy=False,
-            id_column_dat=0,
-            time_column_dat=1,
-            value_columns_dat=2,
-            value_types="V_m",
-        )
-
-        filename = self.get_local_path("nest/0gid-1time_in_steps-2Vm-1263-0.dat")
-        r = NestIO(filenames=filename)
-        r.read_analogsignal(
-            gid=1,
-            t_stop=1000.0 * pq.ms,
-            time_unit=pq.CompoundUnit("0.1*ms"),
-            sampling_period=pq.ms,
-            lazy=False,
-            id_column=0,
-            time_column=1,
-            value_column=2,
-            value_type="V_m",
-        )
-        r.read_segment(
-            gid_list=[1],
-            t_stop=1000.0 * pq.ms,
-            time_unit=pq.CompoundUnit("0.1*ms"),
-            sampling_period=pq.ms,
-            lazy=False,
-            id_column_dat=0,
-            time_column_dat=1,
-            value_columns_dat=2,
-            value_types="V_m",
-        )
-
-        filename = self.get_local_path("nest/0gid-1time-2Vm-1259-0.dat")
-        r = NestIO(filenames=filename)
-        r.read_analogsignal(
-            gid=1,
-            t_stop=1000.0 * pq.ms,
-            time_unit=pq.CompoundUnit("0.1*ms"),
-            sampling_period=pq.ms,
-            lazy=False,
-            id_column=0,
-            time_column=1,
-            value_column=2,
-            value_type="V_m",
-        )
-        r.read_segment(
-            gid_list=[1],
-            t_stop=1000.0 * pq.ms,
-            time_unit=pq.CompoundUnit("0.1*ms"),
-            sampling_period=pq.ms,
-            lazy=False,
-            id_column_dat=0,
-            time_column_dat=1,
-            value_columns_dat=2,
-            value_types="V_m",
-        )
->>>>>>> 0023e514
 
     def test_id_column_none_multiple_neurons(self):
         """
@@ -142,7 +67,6 @@
         filename = self.get_local_path("nest/0time-1255-0.gdf")
         r = NestIO(filenames=filename)
         with self.assertRaises(ValueError):
-<<<<<<< HEAD
             r.read_spiketrain(t_stop=1000. * pq.ms, lazy=False,
                                 sampling_period=pq.ms,
                                 id_column=None, time_column=0,
@@ -150,14 +74,6 @@
             r.read_segment(t_stop=1000. * pq.ms, lazy=False,
                            sampling_period=pq.ms, id_column_gdf=None,
                            time_column_gdf=0)
-=======
-            r.read_analogsignal(
-                t_stop=1000.0 * pq.ms, lazy=False, sampling_period=pq.ms, id_column=None, time_column=0, value_column=1
-            )
-            r.read_segment(
-                t_stop=1000.0 * pq.ms, lazy=False, sampling_period=pq.ms, id_column_gdf=None, time_column_gdf=0
-            )
->>>>>>> 0023e514
 
     def test_values(self):
         """
@@ -165,26 +81,12 @@
         """
         filename = self.get_local_path("nest/0gid-1time-2gex-3Vm-1261-0.dat")
         id_to_test = 1
-<<<<<<< HEAD
         r = NestIO(filenames=filename, target_object='AnalogSignal')
         seg = r.read_segment(gid_list=[id_to_test],
                              t_stop=1000. * pq.ms,
                              sampling_period=pq.ms, lazy=False,
                              id_column_dat=0, time_column_dat=1,
                              value_columns_dat=2, value_types='V_m')
-=======
-        r = NestIO(filenames=filename)
-        seg = r.read_segment(
-            gid_list=[id_to_test],
-            t_stop=1000.0 * pq.ms,
-            sampling_period=pq.ms,
-            lazy=False,
-            id_column_dat=0,
-            time_column_dat=1,
-            value_columns_dat=2,
-            value_types="V_m",
-        )
->>>>>>> 0023e514
 
         dat = np.loadtxt(filename)
         target_data = dat[:, 2][np.where(dat[:, 0] == id_to_test)]
@@ -196,13 +98,8 @@
         """
         Tests if signals are correctly stored in a segment.
         """
-<<<<<<< HEAD
         filename = self.get_local_path('nest/0gid-1time-2gex-1262-0.dat')
         r = NestIO(filenames=filename, target_object='AnalogSignal')
-=======
-        filename = self.get_local_path("nest/0gid-1time-2gex-1262-0.dat")
-        r = NestIO(filenames=filename)
->>>>>>> 0023e514
 
         id_list_to_test = range(1, 10)
         seg = r.read_segment(
@@ -236,13 +133,8 @@
         """
         Tests if signals are correctly stored in a block.
         """
-<<<<<<< HEAD
         filename = self.get_local_path('nest/0gid-1time-2gex-1262-0.dat')
         r = NestIO(filenames=filename, target_object='AnalogSignal')
-=======
-        filename = self.get_local_path("nest/0gid-1time-2gex-1262-0.dat")
-        r = NestIO(filenames=filename)
->>>>>>> 0023e514
 
         id_list_to_test = range(1, 10)
         blk = r.read_block(
@@ -268,35 +160,17 @@
           specifying a value_unit
         - User specifies t_start < 1.*sampling_period
         """
-<<<<<<< HEAD
         filename = self.get_local_path('nest/0gid-1time-2gex-1262-0.dat')
         r = NestIO(filenames=filename, target_object='AnalogSignal')
-=======
-        filename = self.get_local_path("nest/0gid-1time-2gex-1262-0.dat")
-        r = NestIO(filenames=filename)
->>>>>>> 0023e514
         with self.assertRaises(ValueError):
             r.read_segment(t_stop=1000.0 * pq.ms, lazy=False, id_column_dat=0, time_column_dat=1)
         with self.assertRaises(ValueError):
             r.read_segment()
         with self.assertRaises(ValueError):
-<<<<<<< HEAD
             r.read_segment(gid_list=[1], t_stop=1000. * pq.ms,
                            sampling_period=1., lazy=False,
                            id_column_dat=0, time_column_dat=1,
                            value_columns_dat=2, value_types='V_m')
-=======
-            r.read_segment(
-                gid_list=[1],
-                t_stop=1000.0 * pq.ms,
-                sampling_period=1.0 * pq.ms,
-                lazy=False,
-                id_column_dat=0,
-                time_column_dat=1,
-                value_columns_dat=2,
-                value_types="V_m",
-            )
->>>>>>> 0023e514
 
         with self.assertRaises(ValueError):
             r.read_segment(
@@ -314,13 +188,8 @@
         """
         Test for correct t_start and t_stop values of AnalogSignalArrays.
         """
-<<<<<<< HEAD
         filename = self.get_local_path('nest/0gid-1time-2gex-1262-0.dat')
         r = NestIO(filenames=filename, target_object='AnalogSignal')
-=======
-        filename = self.get_local_path("nest/0gid-1time-2gex-1262-0.dat")
-        r = NestIO(filenames=filename)
->>>>>>> 0023e514
 
         t_start_targ = 450.0 * pq.ms
         t_stop_targ = 480.0 * pq.ms
@@ -344,13 +213,8 @@
         """
         Test for warning, when no time column id was provided.
         """
-<<<<<<< HEAD
         filename = self.get_local_path('nest/0gid-1time-2gex-1262-0.dat')
         r = NestIO(filenames=filename, target_object='AnalogSignal')
-=======
-        filename = self.get_local_path("nest/0gid-1time-2gex-1262-0.dat")
-        r = NestIO(filenames=filename)
->>>>>>> 0023e514
 
         t_start_targ = 450.0 * pq.ms
         t_stop_targ = 460.0 * pq.ms
@@ -382,13 +246,8 @@
         """
         Test for simultaneous loading of multiple columns from dat file.
         """
-<<<<<<< HEAD
         filename = self.get_local_path('nest/0gid-1time-2Vm-3Iex-4Iin-1264-0.dat')
         r = NestIO(filenames=filename, target_object='AnalogSignal')
-=======
-        filename = self.get_local_path("nest/0gid-1time-2Vm-3Iex-4Iin-1264-0.dat")
-        r = NestIO(filenames=filename)
->>>>>>> 0023e514
 
         sampling_period = pq.CompoundUnit("5*ms")
         seg = r.read_segment(gid_list=[1001], value_columns_dat=[2, 3], sampling_period=sampling_period)
@@ -396,7 +255,6 @@
         self.assertEqual(len(anasigs), 2)
 
     def test_single_gid(self):
-<<<<<<< HEAD
         filename = self.get_local_path('nest/N1-0gid-1time-2Vm-1265-0.dat')
         r = NestIO(filenames=filename, target_object='AnalogSignal')
         anasig = r.read_analogsignal(gid=1, t_stop=1000. * pq.ms,
@@ -425,53 +283,6 @@
                                      id_column=None, time_column=None,
                                      value_column=0, value_type='V_m')
         self.assertEqual(anasig.annotations['id'], None)
-=======
-        filename = self.get_local_path("nest/N1-0gid-1time-2Vm-1265-0.dat")
-        r = NestIO(filenames=filename)
-        anasig = r.read_analogsignal(
-            gid=1,
-            t_stop=1000.0 * pq.ms,
-            time_unit=pq.CompoundUnit("0.1*ms"),
-            sampling_period=pq.ms,
-            lazy=False,
-            id_column=0,
-            time_column=1,
-            value_column=2,
-            value_type="V_m",
-        )
-        assert anasig.annotations["id"] == 1
-
-    def test_no_gid(self):
-        filename = self.get_local_path("nest/N1-0time-1Vm-1266-0.dat")
-        r = NestIO(filenames=filename)
-        anasig = r.read_analogsignal(
-            gid=None,
-            t_stop=1000.0 * pq.ms,
-            time_unit=pq.CompoundUnit("0.1*ms"),
-            sampling_period=pq.ms,
-            lazy=False,
-            id_column=None,
-            time_column=0,
-            value_column=1,
-            value_type="V_m",
-        )
-        self.assertEqual(anasig.annotations["id"], None)
-        self.assertEqual(len(anasig), 19)
-
-    def test_no_gid_no_time(self):
-        filename = self.get_local_path("nest/N1-0Vm-1267-0.dat")
-        r = NestIO(filenames=filename)
-        anasig = r.read_analogsignal(
-            gid=None,
-            sampling_period=pq.ms,
-            lazy=False,
-            id_column=None,
-            time_column=None,
-            value_column=0,
-            value_type="V_m",
-        )
-        self.assertEqual(anasig.annotations["id"], None)
->>>>>>> 0023e514
         self.assertEqual(len(anasig), 19)
 
 
@@ -601,7 +412,6 @@
         """
         filename = self.get_local_path("nest/0gid-1time-1256-0.gdf")
         r = NestIO(filenames=filename)
-<<<<<<< HEAD
         st = r.read_spiketrain(gdf_id=1, t_start=400. * pq.ms,
                                t_stop=500. * pq.ms,
                                lazy=False, id_column=0, time_column=1)
@@ -609,15 +419,6 @@
         seg = r.read_segment(gid_list=[1], t_start=400. * pq.ms,
                              t_stop=500. * pq.ms,
                              lazy=False, id_column_gdf=0, time_column_gdf=1)
-=======
-        st = r.read_spiketrain(
-            gdf_id=1, t_start=400.0 * pq.ms, t_stop=500.0 * pq.ms, lazy=False, id_column=0, time_column=1
-        )
-        self.assertTrue(st.magnitude.dtype == float)
-        seg = r.read_segment(
-            gid_list=[1], t_start=400.0 * pq.ms, t_stop=500.0 * pq.ms, lazy=False, id_column_gdf=0, time_column_gdf=1
-        )
->>>>>>> 0023e514
         sts = seg.spiketrains
         self.assertTrue(all([s.magnitude.dtype == np.float64 for s in sts]))
 
@@ -843,7 +644,6 @@
         self.assertEqual(st.size, 0)
 
 
-<<<<<<< HEAD
 # class TestNestIO_multiple_signal_types(BaseTestIO, unittest.TestCase):
 #     ioclass = NestIO
 #     entities_to_test = []
@@ -868,34 +668,6 @@
 #                              value_columns_dat=2)
 #         self.assertEqual(len(seg.spiketrains), 50)
 #         self.assertEqual(len(seg.analogsignals), 50)
-=======
-class TestNestIO_multiple_signal_types(BaseTestIO, unittest.TestCase):
-    ioclass = NestIO
-    entities_to_test = []
-    entities_to_download = ["nest"]
-
-    def test_read_analogsignal_and_spiketrain(self):
-        """
-        Test if spiketrains and analogsignals can be read simultaneously
-        using read_segment
-        """
-        files = ["nest/0gid-1time-2gex-3Vm-1261-0.dat", "nest/0gid-1time_in_steps-1258-0.gdf"]
-        filenames = [self.get_local_path(e) for e in files]
-
-        r = NestIO(filenames=filenames)
-        seg = r.read_segment(
-            gid_list=[],
-            t_start=400 * pq.ms,
-            t_stop=600 * pq.ms,
-            id_column_gdf=0,
-            time_column_gdf=1,
-            id_column_dat=0,
-            time_column_dat=1,
-            value_columns_dat=2,
-        )
-        self.assertEqual(len(seg.spiketrains), 50)
-        self.assertEqual(len(seg.analogsignals), 50)
->>>>>>> 0023e514
 
 
 class TestColumnIO(BaseTestIO, unittest.TestCase):
