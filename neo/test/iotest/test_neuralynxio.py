--- conflicted
+++ resolved
@@ -250,28 +250,6 @@
 
 
 class TestData(CommonNeuralynxIOTest, unittest.TestCase):
-<<<<<<< HEAD
-    # def test_ncs(self):
-    #     for session in self.files_to_test[1:2]:  # in the long run this should include all files
-    #         dirname = self.get_filename_path(session)
-    #         nio = NeuralynxIO(dirname=dirname, use_cache=False)
-    #         block = nio.read_block()
-
-    #         for anasig_id, anasig in enumerate(block.segments[0].analogsignals):
-    #             chid = anasig.channel_index.channel_ids[anasig_id]
-
-    #             # need to decode, unless keyerror
-    #             chname = anasig.channel_index.channel_names[anasig_id]
-    #             chuid = (chname, chid)
-    #             filename = nio.ncs_filenames[chuid][:-3] + 'txt'
-    #             filename = filename.replace('original_data', 'plain_data')
-    #             plain_data = np.loadtxt(filename)[:, 5:].flatten()  # first columns are meta info
-    #             overlap = 512 * 500
-    #             gain_factor_0 = plain_data[0] / anasig.magnitude[0, 0]
-    #             np.testing.assert_allclose(plain_data[:overlap],
-    #                                        anasig.magnitude[:overlap, 0] * gain_factor_0,
-    #                                        rtol=0.01)
-=======
     def test_ncs(self):
         for session in self.files_to_test[1:2]:  # in the long run this should include all files
             dirname = self.get_filename_path(session)
@@ -292,7 +270,6 @@
                 np.testing.assert_allclose(plain_data[:overlap],
                                            anasig.magnitude[:overlap, 0] * gain_factor_0,
                                            rtol=0.01)
->>>>>>> 8589105d
 
     def test_keep_original_spike_times(self):
         for session in self.files_to_test:
