--- conflicted
+++ resolved
@@ -26,7 +26,6 @@
         'BML_unfilledsplit/original_data',
         'Cheetah_v1.1.0/original_data',
         'Cheetah_v4.0.2/original_data',
-        'Cheetah_v5.4.0/original_data',
         'Cheetah_v5.5.1/original_data',
         'Cheetah_v5.6.3/original_data',
         'Cheetah_v5.7.4/original_data',
@@ -45,9 +44,6 @@
         'Cheetah_v4.0.2/original_data/CSC14_trunc.Ncs',
         'Cheetah_v4.0.2/plain_data/CSC14_trunc.txt',
         'Cheetah_v4.0.2/README.txt',
-        'Cheetah_v5.4.0/original_data/CSC5_trunc.Ncs',
-        'Cheetah_v5.4.0/original_data/CheetahLogFile.txt',
-        'Cheetah_v5.4.0/plain_data/CSC5_trunc.txt',
         'Cheetah_v5.5.1/original_data/CheetahLogFile.txt',
         'Cheetah_v5.5.1/original_data/CheetahLostADRecords.txt',
         'Cheetah_v5.5.1/original_data/Events.nev',
@@ -315,11 +311,7 @@
             #     np.testing.assert_allclose(plain_data[:numToTest],
             #                                anasig.magnitude[:numToTest, 0] * gain_factor_0,
             #                                rtol=0.01, err_msg=" for file " + filename)
-<<<<<<< HEAD
     @unittest.skip("nse failing for now as per issue #907")
-=======
-    @unittest.skip
->>>>>>> 49e32b96
     def test_keep_original_spike_times(self):
         for session in self.files_to_test:
             dirname = self.get_filename_path(session)
@@ -330,7 +322,7 @@
                 filename = st.file_origin.replace('original_data', 'plain_data')
                 if '.nse' in st.file_origin:
                     filename = filename.replace('.nse', '.txt')
-                    times_column = 1
+                    times_column = 0
                     plain_data = np.loadtxt(filename)[:, times_column]
                 elif '.ntt' in st.file_origin:
                     filename = filename.replace('.ntt', '.txt')
