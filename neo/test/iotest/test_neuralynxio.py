--- conflicted
+++ resolved
@@ -29,11 +29,8 @@
         'Cheetah_v5.5.1/original_data',
         'Cheetah_v5.6.3/original_data',
         'Cheetah_v5.7.4/original_data',
-<<<<<<< HEAD
-        'Cheetah_v6.3.2/incomplete_blocks'
-=======
+        'Cheetah_v6.3.2/incomplete_blocks',
         'Pegasus_v2.1.1'
->>>>>>> 3a9082ea
     ]
     files_to_download = [
         'Cheetah_v5.5.1/original_data/CheetahLogFile.txt',
@@ -76,13 +73,10 @@
         'Cheetah_v5.7.4/plain_data/CSC5.txt',
         'Cheetah_v5.7.4/plain_data/Events.txt',
         'Cheetah_v5.7.4/README.txt',
-<<<<<<< HEAD
         'Cheetah_v6.3.2/incomplete_blocks/CSC1_reduced.ncs',
         'Cheetah_v6.3.2/incomplete_blocks/Events.nev',
-        'Cheetah_v6.3.2/incomplete_blocks/README.txt']
-=======
+        'Cheetah_v6.3.2/incomplete_blocks/README.txt',
         'Pegasus_v2.1.1/Events_0008.nev']
->>>>>>> 3a9082ea
 
 
 class TestCheetah_v551(CommonNeuralynxIOTest, unittest.TestCase):
