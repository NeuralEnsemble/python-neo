--- conflicted
+++ resolved
@@ -17,13 +17,7 @@
 the old object.
 '''
 
-<<<<<<< HEAD
-=======
-# needed for python 3 compatibility
-from __future__ import absolute_import, division, print_function
-
 import neo
->>>>>>> 74276db0
 import sys
 
 from copy import deepcopy, copy
