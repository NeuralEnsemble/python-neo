# -*- coding: utf-8 -*-
'''
This module implements :class:`SpikeTrain`, an array of spike times.

:class:`SpikeTrain` derives from :class:`BaseNeo`, from
:module:`neo.core.baseneo`, and from :class:`quantites.Quantity`, which
inherits from :class:`numpy.array`.

Inheritance from :class:`numpy.array` is explained here:
http://docs.scipy.org/doc/numpy/user/basics.subclassing.html

In brief:
* Initialization of a new object from constructor happens in :meth:`__new__`.
This is where user-specified attributes are set.

* :meth:`__array_finalize__` is called for all new objects, including those
created by slicing. This is where attributes are copied over from
the old object.
'''

# needed for python 3 compatibility
from __future__ import absolute_import, division, print_function

import numpy as np
import quantities as pq

from neo.core.baseneo import BaseNeo


def check_has_dimensions_time(*values):
    '''
    Verify that all arguments have a dimensionality that is compatible
    with time.
    '''
    errmsgs = []
    for value in values:
        dim = value.dimensionality
        if (len(dim) != 1 or list(dim.values())[0] != 1 or
                not isinstance(list(dim.keys())[0], pq.UnitTime)):
            errmsgs.append("value %s has dimensions %s, not [time]" %
                           (value, dim.simplified))
    if errmsgs:
        raise ValueError("\n".join(errmsgs))


def _check_time_in_range(value, t_start, t_stop, view=False):
    '''
    Verify that all times in :attr:`value` are between :attr:`t_start`
    and :attr:`t_stop` (inclusive.

    If :attr:`view` is True, vies are used for the test.
    Using drastically increases the speed, but is only safe if you are
    certain that the dtype and units are the same
    '''

    if not value.size:
        return

    if view:
        value = value.view(np.ndarray)
        t_start = t_start.view(np.ndarray)
        t_stop = t_stop.view(np.ndarray)

    if value.min() < t_start:
        raise ValueError("The first spike (%s) is before t_start (%s)" %
                         (value, t_start))
    if value.max() > t_stop:
        raise ValueError("The last spike (%s) is after t_stop (%s)" %
                         (value, t_stop))

def _check_waveform_dimensions(spiketrain):
    '''
    Verify that waveform is compliant with the waveform definition as
    quantity array 3D (spike, channel_index, time)
    '''

    if not spiketrain.size:
        return

    waveforms = spiketrain.waveforms

    if (waveforms is None) or (not waveforms.size):
        return

    if waveforms.shape[0] != len(spiketrain):
        raise ValueError("Spiketrain length (%s) does not match to number of "
                         "waveforms present (%s)" % (len(spiketrain),
                                                     waveforms.shape[0]))


def _new_spiketrain(cls, signal, t_stop, units=None, dtype=None,
                    copy=True, sampling_rate=1.0 * pq.Hz,
                    t_start=0.0 * pq.s, waveforms=None, left_sweep=None,
                    name=None, file_origin=None, description=None,
<<<<<<< HEAD
                    annotations=None, unit=None, segment=None):
=======
                    annotations=None, segment=None, unit=None):
>>>>>>> b3c6b61c
    '''
    A function to map :meth:`BaseAnalogSignal.__new__` to function that
    does not do the unit checking. This is needed for :module:`pickle` to work.
    '''
    if annotations is None:
        annotations = {}
    obj = SpikeTrain(signal, t_stop, units, dtype, copy, sampling_rate,
<<<<<<< HEAD
                      t_start, waveforms, left_sweep, name, file_origin,
                      description, **annotations)   
    obj.unit= unit 
    obj.segment = segment 
    return st
=======
                     t_start, waveforms, left_sweep, name, file_origin,
                     description, **annotations)
    obj.segment = segment
    obj.unit = unit
    return obj
>>>>>>> b3c6b61c


class SpikeTrain(BaseNeo, pq.Quantity):
    '''
    :class:`SpikeTrain` is a :class:`Quantity` array of spike times.

    It is an ensemble of action potentials (spikes) emitted by the same unit
    in a period of time.

    *Usage*::

        >>> from neo.core import SpikeTrain
        >>> from quantities import s
        >>>
        >>> train = SpikeTrain([3, 4, 5]*s, t_stop=10.0)
        >>> train2 = train[1:3]
        >>>
        >>> train.t_start
        array(0.0) * s
        >>> train.t_stop
        array(10.0) * s
        >>> train
        <SpikeTrain(array([ 3.,  4.,  5.]) * s, [0.0 s, 10.0 s])>
        >>> train2
        <SpikeTrain(array([ 4.,  5.]) * s, [0.0 s, 10.0 s])>


    *Required attributes/properties*:
        :times: (quantity array 1D, numpy array 1D, or list) The times of
            each spike.
        :units: (quantity units) Required if :attr:`times` is a list or
                :class:`~numpy.ndarray`, not if it is a
                :class:`~quantites.Quantity`.
        :t_stop: (quantity scalar, numpy scalar, or float) Time at which
            :class:`SpikeTrain` ended. This will be converted to the
            same units as :attr:`times`. This argument is required because it
            specifies the period of time over which spikes could have occurred.
            Note that :attr:`t_start` is highly recommended for the same
            reason.

    Note: If :attr:`times` contains values outside of the
    range [t_start, t_stop], an Exception is raised.

    *Recommended attributes/properties*:
        :name: (str) A label for the dataset.
        :description: (str) Text description.
        :file_origin: (str) Filesystem path or URL of the original data file.
        :t_start: (quantity scalar, numpy scalar, or float) Time at which
            :class:`SpikeTrain` began. This will be converted to the
            same units as :attr:`times`.
            Default: 0.0 seconds.
        :waveforms: (quantity array 3D (spike, channel_index, time))
            The waveforms of each spike.
        :sampling_rate: (quantity scalar) Number of samples per unit time
            for the waveforms.
        :left_sweep: (quantity array 1D) Time from the beginning
            of the waveform to the trigger time of the spike.
        :sort: (bool) If True, the spike train will be sorted by time.

    *Optional attributes/properties*:
        :dtype: (numpy dtype or str) Override the dtype of the signal array.
        :copy: (bool) Whether to copy the times array.  True by default.
            Must be True when you request a change of units or dtype.

    Note: Any other additional arguments are assumed to be user-specific
    metadata and stored in :attr:`annotations`.

    *Properties available on this object*:
        :sampling_period: (quantity scalar) Interval between two samples.
            (1/:attr:`sampling_rate`)
        :duration: (quantity scalar) Duration over which spikes can occur,
            read-only.
            (:attr:`t_stop` - :attr:`t_start`)
        :spike_duration: (quantity scalar) Duration of a waveform, read-only.
            (:attr:`waveform`.shape[2] * :attr:`sampling_period`)
        :right_sweep: (quantity scalar) Time from the trigger times of the
            spikes to the end of the waveforms, read-only.
            (:attr:`left_sweep` + :attr:`spike_duration`)
        :times: (:class:`SpikeTrain`) Returns the :class:`SpikeTrain` without
            modification or copying.

    *Slicing*:
        :class:`SpikeTrain` objects can be sliced. When this occurs, a new
        :class:`SpikeTrain` (actually a view) is returned, with the same
        metadata, except that :attr:`waveforms` is also sliced in the same way
        (along dimension 0). Note that t_start and t_stop are not changed
        automatically, although you can still manually change them.

    '''

    _single_parent_objects = ('Segment', 'Unit')
    _quantity_attr = 'times'
    _necessary_attrs = (('times', pq.Quantity, 1),
                       ('t_start', pq.Quantity, 0),
                       ('t_stop', pq.Quantity, 0))
    _recommended_attrs = ((('waveforms', pq.Quantity, 3),
                           ('left_sweep', pq.Quantity, 0),
                           ('sampling_rate', pq.Quantity, 0)) +
                          BaseNeo._recommended_attrs)

    def __new__(cls, times, t_stop, units=None, dtype=None, copy=True,
                sampling_rate=1.0 * pq.Hz, t_start=0.0 * pq.s, waveforms=None,
                left_sweep=None, name=None, file_origin=None, description=None,
                **annotations):
        '''
        Constructs a new :clas:`Spiketrain` instance from data.

        This is called whenever a new :class:`SpikeTrain` is created from the
        constructor, but not when slicing.
        '''
        if  len(times)!=0 and waveforms is not None and len(times) != waveforms.shape[0]: #len(times)!=0 has been used to workaround a bug occuring during neo import)
            raise ValueError("the number of waveforms should be equal to the number of spikes")
        
        # Make sure units are consistent
        # also get the dimensionality now since it is much faster to feed
        # that to Quantity rather than a unit
        if units is None:
            # No keyword units, so get from `times`
            try:
                dim = times.units.dimensionality
            except AttributeError:
                raise ValueError('you must specify units')
        else:
            if hasattr(units, 'dimensionality'):
                dim = units.dimensionality
            else:
                dim = pq.quantity.validate_dimensionality(units)

            if hasattr(times, 'dimensionality'):
                if times.dimensionality.items() == dim.items():
                    units = None  # units will be taken from times, avoids copying
                else:
                    if not copy:
                        raise ValueError("cannot rescale and return view")
                    else:
                        # this is needed because of a bug in python-quantities
                        # see issue # 65 in python-quantities github
                        # remove this if it is fixed
                        times = times.rescale(dim)

        if dtype is None:
            if not hasattr(times, 'dtype'):
                dtype = np.float
        elif hasattr(times, 'dtype') and times.dtype != dtype:
            if not copy:
                raise ValueError("cannot change dtype and return view")

            # if t_start.dtype or t_stop.dtype != times.dtype != dtype,
            # _check_time_in_range can have problems, so we set the t_start
            # and t_stop dtypes to be the same as times before converting them
            # to dtype below
            # see ticket #38
            if hasattr(t_start, 'dtype') and t_start.dtype != times.dtype:
                t_start = t_start.astype(times.dtype)
            if hasattr(t_stop, 'dtype') and t_stop.dtype != times.dtype:
                t_stop = t_stop.astype(times.dtype)

        # check to make sure the units are time
        # this approach is orders of magnitude faster than comparing the
        # reference dimensionality
        if (len(dim) != 1 or list(dim.values())[0] != 1 or
                not isinstance(list(dim.keys())[0], pq.UnitTime)):
            ValueError("Unit has dimensions %s, not [time]" % dim.simplified)

        # Construct Quantity from data
        obj = pq.Quantity(times, units=units, dtype=dtype, copy=copy).view(cls)

        # if the dtype and units match, just copy the values here instead
        # of doing the much more expensive creation of a new Quantity
        # using items() is orders of magnitude faster
        if (hasattr(t_start, 'dtype') and t_start.dtype == obj.dtype and
                hasattr(t_start, 'dimensionality') and
                t_start.dimensionality.items() == dim.items()):
            obj.t_start = t_start.copy()
        else:
            obj.t_start = pq.Quantity(t_start, units=dim, dtype=obj.dtype)

        if (hasattr(t_stop, 'dtype') and t_stop.dtype == obj.dtype and
                hasattr(t_stop, 'dimensionality') and
                t_stop.dimensionality.items() == dim.items()):
            obj.t_stop = t_stop.copy()
        else:
            obj.t_stop = pq.Quantity(t_stop, units=dim, dtype=obj.dtype)

        # Store attributes
        obj.waveforms = waveforms
        obj.left_sweep = left_sweep
        obj.sampling_rate = sampling_rate

        # parents
        obj.segment = None
        obj.unit = None

        # Error checking (do earlier?)
        _check_time_in_range(obj, obj.t_start, obj.t_stop, view=True)

        return obj

    def __init__(self, times, t_stop, units=None,  dtype=np.float,
                 copy=True, sampling_rate=1.0 * pq.Hz, t_start=0.0 * pq.s,
                 waveforms=None, left_sweep=None, name=None, file_origin=None,
                 description=None, **annotations):
        '''
        Initializes a newly constructed :class:`SpikeTrain` instance.
        '''
        # This method is only called when constructing a new SpikeTrain,
        # not when slicing or viewing. We use the same call signature
        # as __new__ for documentation purposes. Anything not in the call
        # signature is stored in annotations.

        # Calls parent __init__, which grabs universally recommended
        # attributes and sets up self.annotations
        BaseNeo.__init__(self, name=name, file_origin=file_origin,
                         description=description, **annotations)

    def rescale(self, units):
        '''
        Return a copy of the :class:`SpikeTrain` converted to the specified
        units
        '''
        if self.dimensionality == pq.quantity.validate_dimensionality(units):
            return self.copy()
        spikes = self.view(pq.Quantity)
        return SpikeTrain(times=spikes, t_stop=self.t_stop, units=units,
                          sampling_rate=self.sampling_rate,
                          t_start=self.t_start, waveforms=self.waveforms,
                          left_sweep=self.left_sweep, name=self.name,
                          file_origin=self.file_origin,
                          description=self.description, **self.annotations)

    def __reduce__(self):
        '''
        Map the __new__ function onto _new_BaseAnalogSignal, so that pickle
        works
        '''
        import numpy
        return _new_spiketrain, (self.__class__, numpy.array(self),
                                 self.t_stop, self.units, self.dtype, True,
                                 self.sampling_rate, self.t_start,
                                 self.waveforms, self.left_sweep,
                                 self.name, self.file_origin, self.description,
<<<<<<< HEAD
                                 self.annotations, self.unit, self.segment)
=======
                                 self.annotations, self.segment, self.unit)
>>>>>>> b3c6b61c

    def __array_finalize__(self, obj):
        '''
        This is called every time a new :class:`SpikeTrain` is created.

        It is the appropriate place to set default values for attributes
        for :class:`SpikeTrain` constructed by slicing or viewing.

        User-specified values are only relevant for construction from
        constructor, and these are set in __new__. Then they are just
        copied over here.

        Note that the :attr:`waveforms` attibute is not sliced here. Nor is
        :attr:`t_start` or :attr:`t_stop` modified.
        '''
        # This calls Quantity.__array_finalize__ which deals with
        # dimensionality
        super(SpikeTrain, self).__array_finalize__(obj)

        # Supposedly, during initialization from constructor, obj is supposed
        # to be None, but this never happens. It must be something to do
        # with inheritance from Quantity.
        if obj is None:
            return

        # Set all attributes of the new object `self` from the attributes
        # of `obj`. For instance, when slicing, we want to copy over the
        # attributes of the original object.
        self.t_start = getattr(obj, 't_start', None)
        self.t_stop = getattr(obj, 't_stop', None)
        self.waveforms = getattr(obj, 'waveforms', None)
        self.left_sweep = getattr(obj, 'left_sweep', None)
        self.sampling_rate = getattr(obj, 'sampling_rate', None)
        self.segment = getattr(obj, 'segment', None)
        self.unit = getattr(obj, 'unit', None)

        # The additional arguments
        self.annotations = getattr(obj, 'annotations', {})

        # Globally recommended attributes
        self.name = getattr(obj, 'name', None)
        self.file_origin = getattr(obj, 'file_origin', None)
        self.description = getattr(obj, 'description', None)

        if hasattr(obj, 'lazy_shape'):
            self.lazy_shape = obj.lazy_shape

    def __repr__(self):
        '''
        Returns a string representing the :class:`SpikeTrain`.
        '''
        return '<SpikeTrain(%s, [%s, %s])>' % (
            super(SpikeTrain, self).__repr__(), self.t_start, self.t_stop)

    def sort(self):
        '''
        Sorts the :class:`SpikeTrain` and its :attr:`waveforms`, if any,
        by time.
        '''
        # sort the waveforms by the times
        sort_indices = np.argsort(self)
        if self.waveforms is not None and self.waveforms.any():
            self.waveforms = self.waveforms[sort_indices]

        # now sort the times
        # We have sorted twice, but `self = self[sort_indices]` introduces
        # a dependency on the slicing functionality of SpikeTrain.
        super(SpikeTrain, self).sort()

    def __getslice__(self, i, j):
        '''
        Get a slice from :attr:`i` to :attr:`j`.

        Doesn't get called in Python 3, :meth:`__getitem__` is called instead
        '''
        # first slice the Quantity array
        obj = super(SpikeTrain, self).__getslice__(i, j)
        # somehow this knows to call SpikeTrain.__array_finalize__, though
        # I'm not sure how. (If you know, please add an explanatory comment
        # here.) That copies over all of the metadata.

        # update waveforms
        if obj.waveforms is not None:
            obj.waveforms = obj.waveforms[i:j]
        return obj

    def __add__(self, time):
        '''
        Shifts the time point of all spikes by adding the amount in
        :attr:`time` (:class:`Quantity`)

        Raises an exception if new time points fall outside :attr:`t_start` or
        :attr:`t_stop`
        '''
        spikes = self.view(pq.Quantity)
        check_has_dimensions_time(time)
        _check_time_in_range(spikes + time, self.t_start, self.t_stop)
        return SpikeTrain(times=spikes + time, t_stop=self.t_stop,
                          units=self.units, sampling_rate=self.sampling_rate,
                          t_start=self.t_start, waveforms=self.waveforms,
                          left_sweep=self.left_sweep, name=self.name,
                          file_origin=self.file_origin,
                          description=self.description, **self.annotations)

    def __sub__(self, time):
        '''
        Shifts the time point of all spikes by subtracting the amount in
        :attr:`time` (:class:`Quantity`)

        Raises an exception if new time points fall outside :attr:`t_start` or
        :attr:`t_stop`
        '''
        spikes = self.view(pq.Quantity)
        check_has_dimensions_time(time)
        _check_time_in_range(spikes - time, self.t_start, self.t_stop)
        return SpikeTrain(times=spikes - time, t_stop=self.t_stop,
                          units=self.units, sampling_rate=self.sampling_rate,
                          t_start=self.t_start, waveforms=self.waveforms,
                          left_sweep=self.left_sweep, name=self.name,
                          file_origin=self.file_origin,
                          description=self.description, **self.annotations)

    def __getitem__(self, i):
        '''
        Get the item or slice :attr:`i`.
        '''
        obj = super(SpikeTrain, self).__getitem__(i)
        if hasattr(obj, 'waveforms') and obj.waveforms is not None:
            obj.waveforms = obj.waveforms.__getitem__(i)
        return obj

    def __setitem__(self, i, value):
        '''
        Set the value the item or slice :attr:`i`.
        '''
        if not hasattr(value, "units"):
            value = pq.Quantity(value, units=self.units)
            # or should we be strict: raise ValueError("Setting a value
            # requires a quantity")?
        # check for values outside t_start, t_stop
        _check_time_in_range(value, self.t_start, self.t_stop)
        super(SpikeTrain, self).__setitem__(i, value)

    def __setslice__(self, i, j, value):
        if not hasattr(value, "units"):
            value = pq.Quantity(value, units=self.units)
        _check_time_in_range(value, self.t_start, self.t_stop)
        super(SpikeTrain, self).__setslice__(i, j, value)

    def _copy_data_complement(self, other):
        '''
        Copy the metadata from another :class:`SpikeTrain`.
        '''
        for attr in ("left_sweep", "sampling_rate", "name", "file_origin",
                     "description", "annotations"):
            setattr(self, attr, getattr(other, attr, None))

    def duplicate_with_new_data(self, signal, t_start=None, t_stop=None,
                                waveforms=None):
        '''
        Create a new :class:`SpikeTrain` with the same metadata
        but different data (times, t_start, t_stop)
        '''
        # using previous t_start and t_stop if no values are provided
        if t_start is None:
            t_start = self.t_start
        if t_stop is None:
            t_stop = self.t_stop
        if waveforms is None:
            waveforms = self.waveforms

        new_st = self.__class__(signal, t_start=t_start, t_stop=t_stop,
                                waveforms=waveforms, units=self.units)
        new_st._copy_data_complement(self)

        # overwriting t_start and t_stop with new values
        new_st.t_start = t_start
        new_st.t_stop = t_stop

        # consistency check
        _check_time_in_range(new_st, new_st.t_start, new_st.t_stop, view=False)
        _check_waveform_dimensions(new_st)
        return new_st

    def time_slice(self, t_start, t_stop):
        '''
        Creates a new :class:`SpikeTrain` corresponding to the time slice of
        the original :class:`SpikeTrain` between (and including) times
        :attr:`t_start` and :attr:`t_stop`. Either parameter can also be None
        to use infinite endpoints for the time interval.
        '''
        _t_start = t_start
        _t_stop = t_stop
        if t_start is None:
            _t_start = -np.inf
        if t_stop is None:
            _t_stop = np.inf
        indices = (self >= _t_start) & (self <= _t_stop)
        new_st = self[indices]

        new_st.t_start = max(_t_start, self.t_start)
        new_st.t_stop = min(_t_stop, self.t_stop)
        if self.waveforms is not None:
            new_st.waveforms = self.waveforms[indices]

        return new_st

    @property
    def times(self):
        '''
        Returns the :class:`SpikeTrain` without modification or copying.
        '''
        return self

    @property
    def duration(self):
        '''
        Duration over which spikes can occur,

        (:attr:`t_stop` - :attr:`t_start`)
        '''
        if self.t_stop is None or self.t_start is None:
            return None
        return self.t_stop - self.t_start

    @property
    def spike_duration(self):
        '''
        Duration of a waveform.

        (:attr:`waveform`.shape[2] * :attr:`sampling_period`)
        '''
        if self.waveforms is None or self.sampling_rate is None:
            return None
        return self.waveforms.shape[2] / self.sampling_rate

    @property
    def sampling_period(self):
        '''
        Interval between two samples.

        (1/:attr:`sampling_rate`)
        '''
        if self.sampling_rate is None:
            return None
        return 1.0 / self.sampling_rate

    @sampling_period.setter
    def sampling_period(self, period):
        '''
        Setter for :attr:`sampling_period`
        '''
        if period is None:
            self.sampling_rate = None
        else:
            self.sampling_rate = 1.0 / period

    @property
    def right_sweep(self):
        '''
        Time from the trigger times of the spikes to the end of the waveforms.

        (:attr:`left_sweep` + :attr:`spike_duration`)
        '''
        dur = self.spike_duration
        if self.left_sweep is None or dur is None:
            return None
        return self.left_sweep + dur

    def as_array(self, units=None):
        """
        Return the spike times as a plain NumPy array.

        If `units` is specified, first rescale to those units.
        """
        if units:
            return self.rescale(units).magnitude
        else:
            return self.magnitude

    def as_quantity(self):
        """
        Return the spike times as a quantities array.
        """
        return self.view(pq.Quantity)<|MERGE_RESOLUTION|>--- conflicted
+++ resolved
@@ -92,11 +92,7 @@
                     copy=True, sampling_rate=1.0 * pq.Hz,
                     t_start=0.0 * pq.s, waveforms=None, left_sweep=None,
                     name=None, file_origin=None, description=None,
-<<<<<<< HEAD
-                    annotations=None, unit=None, segment=None):
-=======
                     annotations=None, segment=None, unit=None):
->>>>>>> b3c6b61c
     '''
     A function to map :meth:`BaseAnalogSignal.__new__` to function that
     does not do the unit checking. This is needed for :module:`pickle` to work.
@@ -104,19 +100,11 @@
     if annotations is None:
         annotations = {}
     obj = SpikeTrain(signal, t_stop, units, dtype, copy, sampling_rate,
-<<<<<<< HEAD
-                      t_start, waveforms, left_sweep, name, file_origin,
-                      description, **annotations)   
-    obj.unit= unit 
-    obj.segment = segment 
-    return st
-=======
                      t_start, waveforms, left_sweep, name, file_origin,
                      description, **annotations)
     obj.segment = segment
     obj.unit = unit
     return obj
->>>>>>> b3c6b61c
 
 
 class SpikeTrain(BaseNeo, pq.Quantity):
@@ -358,11 +346,7 @@
                                  self.sampling_rate, self.t_start,
                                  self.waveforms, self.left_sweep,
                                  self.name, self.file_origin, self.description,
-<<<<<<< HEAD
-                                 self.annotations, self.unit, self.segment)
-=======
                                  self.annotations, self.segment, self.unit)
->>>>>>> b3c6b61c
 
     def __array_finalize__(self, obj):
         '''
