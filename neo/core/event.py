# -*- coding: utf-8 -*-
'''
This module defines :class:`Event`, an array of events.

:class:`Event` derives from :class:`BaseNeo`, from
:module:`neo.core.baseneo`.
'''

# needed for python 3 compatibility
from __future__ import absolute_import, division, print_function

import sys

import numpy as np

from neo.core.baseneo import BaseNeo, merge_annotations

from neo import units as un

PY_VER = sys.version_info[0]

def _new_event(cls, signal, times = None, labels=None, units=None, name=None, 
               file_origin=None, description=None,
               annotations=None):
    '''
    A function to map Event.__new__ to function that
    does not do the unit checking. This is needed for pickle to work. 
    '''
    return Event(signal=signal, times=times, labels=labels, units=units, name=name, file_origin=file_origin,
                 description=description, **annotations)

class Event(BaseNeo, un.Quantity):
    '''
    Array of events.

    *Usage*::

        >>> from neo.core import Event
        >>> from neo.units import s
        >>> import numpy as np
        >>>
        >>> evt = Event(np.arange(0, 30, 10)*s,
        ...             labels=np.array(['trig0', 'trig1', 'trig2'],
        ...                             dtype='S'))
        >>>
        >>> evt.times
        array([  0.,  10.,  20.]) * s
        >>> evt.labels
        array(['trig0', 'trig1', 'trig2'],
              dtype='|S5')

    *Required attributes/properties*:
        :times: (quantity array 1D) The time of the events.
        :labels: (numpy.array 1D dtype='S') Names or labels for the events.

    *Recommended attributes/properties*:
        :name: (str) A label for the dataset.
        :description: (str) Text description.
        :file_origin: (str) Filesystem path or URL of the original data file.

    Note: Any other additional arguments are assumed to be user-specific
    metadata and stored in :attr:`annotations`.

    '''

    _single_parent_objects = ('Segment',)
    _quantity_attr = 'times'
    _necessary_attrs = (('times', un.Quantity, 1),
                        ('labels', np.ndarray, 1, np.dtype('S')))

    def __new__(cls, times=None, labels=None, units=None, name=None, description=None,
                file_origin=None, **annotations):
        if times is None:
            times = np.array([]) * un.s
        if labels is None:
            labels = np.array([], dtype='S')
        if units is None:
            # No keyword units, so get from `times`
            try:
                units = times.units
                dim = units.dimensionality
            except AttributeError:
                raise ValueError('you must specify units')
        else:
            if hasattr(units, 'dimensionality'):
                dim = units.dimensionality
            else:
                dim = un.quantity.validate_dimensionality(units)
        # check to make sure the units are time
        # this approach is much faster than comparing the
        # reference dimensionality
        if (len(dim) != 1 or list(dim.values())[0] != 1 or
                not isinstance(list(dim.keys())[0], un.UnitTime)):
            ValueError("Unit %s has dimensions %s, not [time]" %
                       (units, dim.simplified))

<<<<<<< HEAD
        obj = un.Quantity.__new__(cls, times, units=dim)
=======
        obj = pq.Quantity(times, units=dim).view(cls)
>>>>>>> 3cd5256f
        obj.labels = labels
        obj.segment = None
        return obj

    def __init__(self, times=None, labels=None, units=None, name=None, description=None,
                 file_origin=None, **annotations):
        '''
        Initialize a new :class:`Event` instance.
        '''
        BaseNeo.__init__(self, name=name, file_origin=file_origin,
                         description=description, **annotations)
    def __reduce__(self):
        '''
        Map the __new__ function onto _new_BaseAnalogSignal, so that pickle
        works
        '''
        return _new_event, (self.__class__, self.times, np.array(self), self.labels, self.units,
                            self.name, self.file_origin, self.description,
                            self.annotations)

    def __array_finalize__(self, obj):
        super(Event, self).__array_finalize__(obj)
        self.labels = getattr(obj, 'labels', None)
        self.annotations = getattr(obj, 'annotations', None)
        self.name = getattr(obj, 'name', None)
        self.file_origin = getattr(obj, 'file_origin', None)
        self.description = getattr(obj, 'description', None)
        self.segment = getattr(obj, 'segment', None)

    def __repr__(self):
        '''
        Returns a string representing the :class:`Event`.
        '''
        # need to convert labels to unicode for python 3 or repr is messed up
        if PY_VER == 3:
            labels = self.labels.astype('U')
        else:
            labels = self.labels
        objs = ['%s@%s' % (label, time) for label, time in zip(labels,
                                                               self.times)]
        return '<Event: %s>' % ', '.join(objs)

    @property
    def times(self):
        return un.Quantity(self)

    def merge(self, other):
        '''
        Merge the another :class:`Event` into this one.

        The :class:`Event` objects are concatenated horizontally
        (column-wise), :func:`np.hstack`).

        If the attributes of the two :class:`Event` are not
        compatible, and Exception is raised.
        '''
        othertimes = other.times.rescale(self.times.units)
        times = np.hstack([self.times, othertimes]) * self.times.units
        labels = np.hstack([self.labels, other.labels])
        kwargs = {}
        for name in ("name", "description", "file_origin"):
            attr_self = getattr(self, name)
            attr_other = getattr(other, name)
            if attr_self == attr_other:
                kwargs[name] = attr_self
            else:
                kwargs[name] = "merge(%s, %s)" % (attr_self, attr_other)

        merged_annotations = merge_annotations(self.annotations,
                                               other.annotations)
        kwargs.update(merged_annotations)
        return Event(times=times, labels=labels, **kwargs)

    def _copy_data_complement(self, other):
        '''
        Copy the metadata from another :class:`Event`.
        '''
        for attr in ("labels", "name", "file_origin", "description",
                     "annotations"):
            setattr(self, attr, getattr(other, attr, None))

    def duplicate_with_new_data(self, signal):
        '''
        Create a new :class:`Event` with the same metadata
        but different data
        '''
        new = self.__class__(times=signal)
        new._copy_data_complement(self)
        return new

    def time_slice(self, t_start, t_stop):
        '''
        Creates a new :class:`Event` corresponding to the time slice of
        the original :class:`Event` between (and including) times
        :attr:`t_start` and :attr:`t_stop`. Either parameter can also be None
        to use infinite endpoints for the time interval.
        '''
        _t_start = t_start
        _t_stop = t_stop
        if t_start is None:
            _t_start = -np.inf
        if t_stop is None:
            _t_stop = np.inf

        indices = (self >= _t_start) & (self <= _t_stop)
        new_evt = self[indices]

        return new_evt<|MERGE_RESOLUTION|>--- conflicted
+++ resolved
@@ -94,11 +94,8 @@
             ValueError("Unit %s has dimensions %s, not [time]" %
                        (units, dim.simplified))
 
-<<<<<<< HEAD
-        obj = un.Quantity.__new__(cls, times, units=dim)
-=======
-        obj = pq.Quantity(times, units=dim).view(cls)
->>>>>>> 3cd5256f
+        obj = un.Quantity(times, units=dim).view(cls)
+
         obj.labels = labels
         obj.segment = None
         return obj
