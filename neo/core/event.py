# -*- coding: utf-8 -*-
'''
This module defines :class:`Event`, an array of events.

:class:`Event` derives from :class:`BaseNeo`, from
:module:`neo.core.baseneo`.
'''

# needed for python 3 compatibility
from __future__ import absolute_import, division, print_function

import sys
from copy import deepcopy, copy

import numpy as np
import quantities as pq

from neo.core.baseneo import merge_annotations
from neo.core.dataobject import DataObject, ArrayDict
from neo.core.epoch import Epoch

PY_VER = sys.version_info[0]


def _new_event(cls, times=None, labels=None, units=None, name=None, file_origin=None,
               description=None, array_annotations=None, annotations=None, segment=None):
    '''
    A function to map Event.__new__ to function that
    does not do the unit checking. This is needed for pickle to work.
    '''
    e = Event(times=times, labels=labels, units=units, name=name, file_origin=file_origin,
              description=description, array_annotations=array_annotations, **annotations)
    e.segment = segment
    return e


class Event(DataObject):
    '''
    Array of events.

    *Usage*::

        >>> from neo.core import Event
        >>> from quantities import s
        >>> import numpy as np
        >>>
        >>> evt = Event(np.arange(0, 30, 10)*s,
        ...             labels=np.array(['trig0', 'trig1', 'trig2'],
        ...                             dtype='U'))
        >>>
        >>> evt.times
        array([  0.,  10.,  20.]) * s
        >>> evt.labels
        array(['trig0', 'trig1', 'trig2'],
              dtype='<U5')

    *Required attributes/properties*:
<<<<<<< HEAD
        :times: (quantity array 1D) The time of the events.
        :labels: (numpy.array 1D dtype='U') Names or labels for the events.
=======
        :times: (quantity array 1D, numpy array 1D or list) The times of the events.
        :labels: (numpy.array 1D dtype='S' or list) Names or labels for the events.
>>>>>>> 39c14da8

    *Recommended attributes/properties*:
        :name: (str) A label for the dataset.
        :description: (str) Text description.
        :file_origin: (str) Filesystem path or URL of the original data file.

    *Optional attributes/properties*:
        :array_annotations: (dict) Dict mapping strings to numpy arrays containing annotations \
                                   for all data points

    Note: Any other additional arguments are assumed to be user-specific
    metadata and stored in :attr:`annotations`.

    '''

    _single_parent_objects = ('Segment',)
    _single_parent_attrs = ('segment',)
    _quantity_attr = 'times'
    _necessary_attrs = (('times', pq.Quantity, 1), ('labels', np.ndarray, 1, np.dtype('U')))

    def __new__(cls, times=None, labels=None, units=None, name=None, description=None,
                file_origin=None, array_annotations=None, **annotations):
        if times is None:
            times = np.array([]) * pq.s
        elif isinstance(times, (list, tuple)):
            times = np.array(times)
        if labels is None:
<<<<<<< HEAD
            labels = np.array([], dtype='U')
=======
            labels = np.array([], dtype='S')
        else:
            labels = np.array(labels)
            if labels.size != times.size and labels.size:
                raise ValueError("Labels array has different length to times")
>>>>>>> 39c14da8
        if units is None:
            # No keyword units, so get from `times`
            try:
                units = times.units
                dim = units.dimensionality
            except AttributeError:
                raise ValueError('you must specify units')
        else:
            if hasattr(units, 'dimensionality'):
                dim = units.dimensionality
            else:
                dim = pq.quantity.validate_dimensionality(units)
        # check to make sure the units are time
        # this approach is much faster than comparing the
        # reference dimensionality
        if (len(dim) != 1 or list(dim.values())[0] != 1 or not isinstance(list(dim.keys())[0],
                                                                          pq.UnitTime)):
            ValueError("Unit {} has dimensions {}, not [time]".format(units, dim.simplified))

        obj = pq.Quantity(times, units=dim).view(cls)
        obj._labels = labels
        obj.segment = None
        return obj

    def __init__(self, times=None, labels=None, units=None, name=None, description=None,
                 file_origin=None, array_annotations=None, **annotations):
        '''
        Initialize a new :class:`Event` instance.
        '''
        DataObject.__init__(self, name=name, file_origin=file_origin, description=description,
                            array_annotations=array_annotations, **annotations)

    def __reduce__(self):
        '''
        Map the __new__ function onto _new_event, so that pickle
        works
        '''
        return _new_event, (self.__class__, np.array(self), self.labels, self.units, self.name,
                            self.file_origin, self.description, self.array_annotations,
                            self.annotations, self.segment)

    def __array_finalize__(self, obj):
        super(Event, self).__array_finalize__(obj)
        self._labels = getattr(obj, 'labels', None)
        self.annotations = getattr(obj, 'annotations', None)
        self.name = getattr(obj, 'name', None)
        self.file_origin = getattr(obj, 'file_origin', None)
        self.description = getattr(obj, 'description', None)
        self.segment = getattr(obj, 'segment', None)
        # Add empty array annotations, because they cannot always be copied,
        # but do not overwrite existing ones from slicing etc.
        # This ensures the attribute exists
        if not hasattr(self, 'array_annotations'):
            self.array_annotations = ArrayDict(self._get_arr_ann_length())

    def __repr__(self):
        '''
        Returns a string representing the :class:`Event`.
        '''

        objs = ['%s@%s' % (label, str(time)) for label, time in zip(self.labels, self.times)]
        return '<Event: %s>' % ', '.join(objs)

    def _repr_pretty_(self, pp, cycle):
        super(Event, self)._repr_pretty_(pp, cycle)

    def rescale(self, units):
        '''
        Return a copy of the :class:`Event` converted to the specified
        units
        '''
        obj = super(Event, self).rescale(units)
        obj.segment = self.segment
        return obj

    @property
    def times(self):
        return pq.Quantity(self)

    def merge(self, other):
        '''
        Merge the another :class:`Event` into this one.

        The :class:`Event` objects are concatenated horizontally
        (column-wise), :func:`np.hstack`).

        If the attributes of the two :class:`Event` are not
        compatible, and Exception is raised.
        '''
        othertimes = other.times.rescale(self.times.units)
        times = np.hstack([self.times, othertimes]) * self.times.units
        labels = np.hstack([self.labels, other.labels])
        kwargs = {}
        for name in ("name", "description", "file_origin"):
            attr_self = getattr(self, name)
            attr_other = getattr(other, name)
            if attr_self == attr_other:
                kwargs[name] = attr_self
            else:
                kwargs[name] = "merge({}, {})".format(attr_self, attr_other)

        print('Event: merge annotations')
        merged_annotations = merge_annotations(self.annotations, other.annotations)

        kwargs.update(merged_annotations)

        kwargs['array_annotations'] = self._merge_array_annotations(other)

        evt = Event(times=times, labels=labels, **kwargs)

        return evt

    def _copy_data_complement(self, other):
        '''
        Copy the metadata from another :class:`Event`.
        Note: Array annotations can not be copied here because length of data can change
        '''
        # Note: Array annotations, including labels, cannot be copied
        # because they are linked to their respective timestamps and length of data can be changed
        # here which would cause inconsistencies
        for attr in ("name", "file_origin", "description",
                     "annotations"):
            setattr(self, attr, deepcopy(getattr(other, attr, None)))

    def __getitem__(self, i):
        obj = super(Event, self).__getitem__(i)
        if self._labels is not None and self._labels.size > 0:
            obj.labels = self._labels[i]
        else:
            obj.labels = self._labels
        try:
            obj.array_annotate(**deepcopy(self.array_annotations_at_index(i)))
            obj._copy_data_complement(self)
        except AttributeError:  # If Quantity was returned, not Event
            obj.times = obj
        return obj

    def set_labels(self, labels):
        if self.labels is not None and self.labels.size > 0 and len(labels) != self.size:
            raise ValueError("Labels array has different length to times ({} != {})"
                            .format(len(labels), self.size))
        self._labels = np.array(labels)

    def get_labels(self):
        return self._labels

    labels = property(get_labels, set_labels)

    def duplicate_with_new_data(self, times, labels, units=None):
        '''
        Create a new :class:`Event` with the same metadata
        but different data
        Note: Array annotations can not be copied here because length of data can change
        '''
        if units is None:
            units = self.units
        else:
            units = pq.quantity.validate_dimensionality(units)

        new = self.__class__(times=times, units=units)
        new._copy_data_complement(self)
        new.labels = labels
        # Note: Array annotations cannot be copied here, because length of data can be changed
        return new

    def time_slice(self, t_start, t_stop):
        '''
        Creates a new :class:`Event` corresponding to the time slice of
        the original :class:`Event` between (and including) times
        :attr:`t_start` and :attr:`t_stop`. Either parameter can also be None
        to use infinite endpoints for the time interval.
        '''
        _t_start = t_start
        _t_stop = t_stop
        if t_start is None:
            _t_start = -np.inf
        if t_stop is None:
            _t_stop = np.inf

        indices = (self >= _t_start) & (self <= _t_stop)

        # Time slicing should create a deep copy of the object
        new_evt = deepcopy(self[indices])

        return new_evt

    def time_shift(self, t_shift):
        """
        Shifts an :class:`Event` by an amount of time.

        Parameters:
        -----------
        t_shift: Quantity (time)
            Amount of time by which to shift the :class:`Event`.

        Returns:
        --------
        epoch: Event
            New instance of an :class:`Event` object starting at t_shift later than the
            original :class:`Event` (the original :class:`Event` is not modified).
        """
        new_evt = self.duplicate_with_new_data(times=self.times + t_shift,
                                               labels=self.labels)

        # Here we can safely copy the array annotations since we know that
        # the length of the Event does not change.
        new_evt.array_annotate(**self.array_annotations)

        return new_evt

    def to_epoch(self, pairwise=False, durations=None):
        """
        Returns a new Epoch object based on the times and labels in the Event object.

        This method has three modes of action.

        1. By default, an array of `n` event times will be transformed into
           `n-1` epochs, where the end of one epoch is the beginning of the next.
           This assumes that the events are ordered in time; it is the
           responsibility of the caller to check this is the case.
        2. If `pairwise` is True, then the event times will be taken as pairs
           representing the start and end time of an epoch. The number of
           events must be even, otherwise a ValueError is raised.
        3. If `durations` is given, it should be a scalar Quantity or a
           Quantity array of the same size as the Event.
           Each event time is then taken as the start of an epoch of duration
           given by `durations`.

        `pairwise=True` and `durations` are mutually exclusive. A ValueError
        will be raised if both are given.

        If `durations` is given, epoch labels are set to the corresponding
        labels of the events that indicate the epoch start
        If `durations` is not given, then the event labels A and B bounding
        the epoch are used to set the labels of the epochs in the form 'A-B'.
        """

        if pairwise:
            # Mode 2
            if durations is not None:
                raise ValueError("Inconsistent arguments. "
                                 "Cannot give both `pairwise` and `durations`")
            if self.size % 2 != 0:
                raise ValueError("Pairwise conversion of events to epochs"
                                 " requires an even number of events")
            times = self.times[::2]
            durations = self.times[1::2] - times
            labels = np.array(
                ["{}-{}".format(a, b) for a, b in zip(self.labels[::2], self.labels[1::2])])
        elif durations is None:
            # Mode 1
            times = self.times[:-1]
            durations = np.diff(self.times)
            labels = np.array(
                ["{}-{}".format(a, b) for a, b in zip(self.labels[:-1], self.labels[1:])])
        else:
            # Mode 3
            times = self.times
            labels = self.labels
        return Epoch(times=times, durations=durations, labels=labels)<|MERGE_RESOLUTION|>--- conflicted
+++ resolved
@@ -55,13 +55,8 @@
               dtype='<U5')
 
     *Required attributes/properties*:
-<<<<<<< HEAD
         :times: (quantity array 1D) The time of the events.
-        :labels: (numpy.array 1D dtype='U') Names or labels for the events.
-=======
-        :times: (quantity array 1D, numpy array 1D or list) The times of the events.
-        :labels: (numpy.array 1D dtype='S' or list) Names or labels for the events.
->>>>>>> 39c14da8
+        :labels: (numpy.array 1D dtype='U' or list) Names or labels for the events.
 
     *Recommended attributes/properties*:
         :name: (str) A label for the dataset.
@@ -89,15 +84,11 @@
         elif isinstance(times, (list, tuple)):
             times = np.array(times)
         if labels is None:
-<<<<<<< HEAD
             labels = np.array([], dtype='U')
-=======
-            labels = np.array([], dtype='S')
         else:
             labels = np.array(labels)
             if labels.size != times.size and labels.size:
                 raise ValueError("Labels array has different length to times")
->>>>>>> 39c14da8
         if units is None:
             # No keyword units, so get from `times`
             try:
