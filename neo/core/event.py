'''
This module defines :class:`Event`, an array of events.

:class:`Event` derives from :class:`BaseNeo`, from
:module:`neo.core.baseneo`.
'''

from copy import deepcopy, copy

import numpy as np
import quantities as pq

from neo.core.baseneo import merge_annotations
from neo.core.dataobject import DataObject, ArrayDict
from neo.core.epoch import Epoch


def _new_event(cls, times=None, labels=None, units=None, name=None, file_origin=None,
               description=None, array_annotations=None, annotations=None, segment=None):
    '''
    A function to map Event.__new__ to function that
    does not do the unit checking. This is needed for pickle to work.
    '''
    e = Event(times=times, labels=labels, units=units, name=name, file_origin=file_origin,
              description=description, array_annotations=array_annotations, **annotations)
    e.segment = segment
    return e


class Event(DataObject):
    '''
    Array of events.

    *Usage*::

        >>> from neo.core import Event
        >>> from quantities import s
        >>> import numpy as np
        >>>
        >>> evt = Event(np.arange(0, 30, 10)*s,
        ...             labels=np.array(['trig0', 'trig1', 'trig2'],
        ...                             dtype='U'))
        >>>
        >>> evt.times
        array([  0.,  10.,  20.]) * s
        >>> evt.labels
        array(['trig0', 'trig1', 'trig2'],
              dtype='<U5')

    *Required attributes/properties*:
        :times: (quantity array 1D) The time of the events.
        :labels: (numpy.array 1D dtype='U' or list) Names or labels for the events.

    *Recommended attributes/properties*:
        :name: (str) A label for the dataset.
        :description: (str) Text description.
        :file_origin: (str) Filesystem path or URL of the original data file.

    *Optional attributes/properties*:
        :array_annotations: (dict) Dict mapping strings to numpy arrays containing annotations \
                                   for all data points

    Note: Any other additional arguments are assumed to be user-specific
    metadata and stored in :attr:`annotations`.

    '''

    _single_parent_objects = ('Segment',)
    _single_parent_attrs = ('segment',)
    _quantity_attr = 'times'
    _necessary_attrs = (('times', pq.Quantity, 1), ('labels', np.ndarray, 1, np.dtype('U')))

    def __new__(cls, times=None, labels=None, units=None, name=None, description=None,
                file_origin=None, array_annotations=None, **annotations):
        if times is None:
            times = np.array([]) * pq.s
        elif isinstance(times, (list, tuple)):
            times = np.array(times)
        if len(times.shape) > 1:
            raise ValueError("Times array has more than 1 dimension")
        if labels is None:
            labels = np.array([], dtype='U')
        else:
            labels = np.array(labels)
            if labels.size != times.size and labels.size:
                raise ValueError("Labels array has different length to times")
        if units is None:
            # No keyword units, so get from `times`
            try:
                units = times.units
                dim = units.dimensionality
            except AttributeError:
                raise ValueError('you must specify units')
        else:
            if hasattr(units, 'dimensionality'):
                dim = units.dimensionality
            else:
                dim = pq.quantity.validate_dimensionality(units)
        # check to make sure the units are time
        # this approach is much faster than comparing the
        # reference dimensionality
        if (len(dim) != 1 or list(dim.values())[0] != 1 or not isinstance(list(dim.keys())[0],
                                                                          pq.UnitTime)):
            ValueError("Unit {} has dimensions {}, not [time]".format(units, dim.simplified))

        obj = pq.Quantity(times, units=dim).view(cls)
        obj._labels = labels
        obj.segment = None
        return obj

    def __init__(self, times=None, labels=None, units=None, name=None, description=None,
                 file_origin=None, array_annotations=None, **annotations):
        '''
        Initialize a new :class:`Event` instance.
        '''
        DataObject.__init__(self, name=name, file_origin=file_origin, description=description,
                            array_annotations=array_annotations, **annotations)

    def __reduce__(self):
        '''
        Map the __new__ function onto _new_event, so that pickle
        works
        '''
        return _new_event, (self.__class__, np.array(self), self.labels, self.units, self.name,
                            self.file_origin, self.description, self.array_annotations,
                            self.annotations, self.segment)

    def __array_finalize__(self, obj):
        super().__array_finalize__(obj)
        self._labels = getattr(obj, 'labels', None)
        self.annotations = getattr(obj, 'annotations', None)
        self.name = getattr(obj, 'name', None)
        self.file_origin = getattr(obj, 'file_origin', None)
        self.description = getattr(obj, 'description', None)
        self.segment = getattr(obj, 'segment', None)
        # Add empty array annotations, because they cannot always be copied,
        # but do not overwrite existing ones from slicing etc.
        # This ensures the attribute exists
        if not hasattr(self, 'array_annotations'):
            self.array_annotations = ArrayDict(self._get_arr_ann_length())

    def __repr__(self):
        '''
        Returns a string representing the :class:`Event`.
        '''

        objs = ['%s@%s' % (label, str(time)) for label, time in zip(self.labels, self.times)]
        return '<Event: %s>' % ', '.join(objs)

    def _repr_pretty_(self, pp, cycle):
        super()._repr_pretty_(pp, cycle)

    def rescale(self, units):
        '''
        Return a copy of the :class:`Event` converted to the specified
        units
        :return: Copy of self with specified units
        '''
        # Use simpler functionality, if nothing will be changed
        dim = pq.quantity.validate_dimensionality(units)
        if self.dimensionality == dim:
            return self.copy()

        # Rescale the object into a new object
<<<<<<< HEAD
        obj = self.duplicate_with_new_data(times=self.view(pq.Quantity).rescale(dim),
                                           labels=self.labels,
                                           units=units)

        # Expected behavior is deepcopy, so deepcopying array_annotations
        obj.array_annotations = deepcopy(self.array_annotations)

=======
        obj = self.duplicate_with_new_data(
            times=self.view(pq.Quantity).rescale(dim),
            labels=self.labels,
            units=units)

        # Expected behavior is deepcopy, so deepcopying array_annotations
        obj.array_annotations = deepcopy(self.array_annotations)
>>>>>>> 028907e7
        obj.segment = self.segment
        return obj

    @property
    def times(self):
        return pq.Quantity(self)

    def merge(self, other):
        '''
        Merge the another :class:`Event` into this one.

        The :class:`Event` objects are concatenated horizontally
        (column-wise), :func:`np.hstack`).

        If the attributes of the two :class:`Event` are not
        compatible, and Exception is raised.
        '''
        othertimes = other.times.rescale(self.times.units)
        times = np.hstack([self.times, othertimes]) * self.times.units
        labels = np.hstack([self.labels, other.labels])
        kwargs = {}
        for name in ("name", "description", "file_origin"):
            attr_self = getattr(self, name)
            attr_other = getattr(other, name)
            if attr_self == attr_other:
                kwargs[name] = attr_self
            else:
                kwargs[name] = "merge({}, {})".format(attr_self, attr_other)

        print('Event: merge annotations')
        merged_annotations = merge_annotations(self.annotations, other.annotations)

        kwargs.update(merged_annotations)

        kwargs['array_annotations'] = self._merge_array_annotations(other)

        evt = Event(times=times, labels=labels, **kwargs)

        return evt

    def _copy_data_complement(self, other):
        '''
        Copy the metadata from another :class:`Event`.
        Note: Array annotations can not be copied here because length of data can change
        '''
        # Note: Array annotations, including labels, cannot be copied
        # because they are linked to their respective timestamps and length of data can be changed
        # here which would cause inconsistencies
        for attr in ("name", "file_origin", "description",
                     "annotations"):
            setattr(self, attr, deepcopy(getattr(other, attr, None)))

    def __getitem__(self, i):
        obj = super().__getitem__(i)
        if self._labels is not None and self._labels.size > 0:
            obj.labels = self._labels[i]
        else:
            obj.labels = self._labels
        try:
            obj.array_annotate(**deepcopy(self.array_annotations_at_index(i)))
            obj._copy_data_complement(self)
        except AttributeError:  # If Quantity was returned, not Event
            obj.times = obj
        return obj

    def set_labels(self, labels):
        if self.labels is not None and self.labels.size > 0 and len(labels) != self.size:
            raise ValueError("Labels array has different length to times ({} != {})"
                            .format(len(labels), self.size))
        self._labels = np.array(labels)

    def get_labels(self):
        return self._labels

    labels = property(get_labels, set_labels)

    def duplicate_with_new_data(self, times, labels, units=None):
        '''
        Create a new :class:`Event` with the same metadata
        but different data
        Note: Array annotations can not be copied here because length of data can change
        '''
        if units is None:
            units = self.units
        else:
            units = pq.quantity.validate_dimensionality(units)

        new = self.__class__(times=times, units=units)
        new._copy_data_complement(self)
        new.labels = labels
        # Note: Array annotations cannot be copied here, because length of data can be changed
        return new

    def time_slice(self, t_start, t_stop):
        '''
        Creates a new :class:`Event` corresponding to the time slice of
        the original :class:`Event` between (and including) times
        :attr:`t_start` and :attr:`t_stop`. Either parameter can also be None
        to use infinite endpoints for the time interval.
        '''
        _t_start = t_start
        _t_stop = t_stop
        if t_start is None:
            _t_start = -np.inf
        if t_stop is None:
            _t_stop = np.inf

        indices = (self >= _t_start) & (self <= _t_stop)

        # Time slicing should create a deep copy of the object
        new_evt = deepcopy(self[indices])

        return new_evt

    def time_shift(self, t_shift):
        """
        Shifts an :class:`Event` by an amount of time.

        Parameters:
        -----------
        t_shift: Quantity (time)
            Amount of time by which to shift the :class:`Event`.

        Returns:
        --------
        epoch: Event
            New instance of an :class:`Event` object starting at t_shift later than the
            original :class:`Event` (the original :class:`Event` is not modified).
        """
        new_evt = self.duplicate_with_new_data(times=self.times + t_shift,
                                               labels=self.labels)

        # Here we can safely copy the array annotations since we know that
        # the length of the Event does not change.
        new_evt.array_annotate(**self.array_annotations)

        return new_evt

    def to_epoch(self, pairwise=False, durations=None):
        """
        Returns a new Epoch object based on the times and labels in the Event object.

        This method has three modes of action.

        1. By default, an array of `n` event times will be transformed into
           `n-1` epochs, where the end of one epoch is the beginning of the next.
           This assumes that the events are ordered in time; it is the
           responsibility of the caller to check this is the case.
        2. If `pairwise` is True, then the event times will be taken as pairs
           representing the start and end time of an epoch. The number of
           events must be even, otherwise a ValueError is raised.
        3. If `durations` is given, it should be a scalar Quantity or a
           Quantity array of the same size as the Event.
           Each event time is then taken as the start of an epoch of duration
           given by `durations`.

        `pairwise=True` and `durations` are mutually exclusive. A ValueError
        will be raised if both are given.

        If `durations` is given, epoch labels are set to the corresponding
        labels of the events that indicate the epoch start
        If `durations` is not given, then the event labels A and B bounding
        the epoch are used to set the labels of the epochs in the form 'A-B'.
        """

        if pairwise:
            # Mode 2
            if durations is not None:
                raise ValueError("Inconsistent arguments. "
                                 "Cannot give both `pairwise` and `durations`")
            if self.size % 2 != 0:
                raise ValueError("Pairwise conversion of events to epochs"
                                 " requires an even number of events")
            times = self.times[::2]
            durations = self.times[1::2] - times
            labels = np.array(
                ["{}-{}".format(a, b) for a, b in zip(self.labels[::2], self.labels[1::2])])
        elif durations is None:
            # Mode 1
            times = self.times[:-1]
            durations = np.diff(self.times)
            labels = np.array(
                ["{}-{}".format(a, b) for a, b in zip(self.labels[:-1], self.labels[1:])])
        else:
            # Mode 3
            times = self.times
            labels = self.labels
        return Epoch(times=times, durations=durations, labels=labels)<|MERGE_RESOLUTION|>--- conflicted
+++ resolved
@@ -162,15 +162,6 @@
             return self.copy()
 
         # Rescale the object into a new object
-<<<<<<< HEAD
-        obj = self.duplicate_with_new_data(times=self.view(pq.Quantity).rescale(dim),
-                                           labels=self.labels,
-                                           units=units)
-
-        # Expected behavior is deepcopy, so deepcopying array_annotations
-        obj.array_annotations = deepcopy(self.array_annotations)
-
-=======
         obj = self.duplicate_with_new_data(
             times=self.view(pq.Quantity).rescale(dim),
             labels=self.labels,
@@ -178,7 +169,6 @@
 
         # Expected behavior is deepcopy, so deepcopying array_annotations
         obj.array_annotations = deepcopy(self.array_annotations)
->>>>>>> 028907e7
         obj.segment = self.segment
         return obj
 
