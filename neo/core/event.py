--- conflicted
+++ resolved
@@ -208,35 +208,12 @@
         Copy the metadata from another :class:`Event`.
         Note: Array annotations can not be copied here because length of data can change
         '''
-<<<<<<< HEAD
-        # Note: Array annotations cannot be copied
-        # because they are linked to their respective timestamps
-        for attr in ("labels", "name", "file_origin", "description", "annotations"):
-            setattr(self, attr, getattr(other, attr,
-                                        None))  # Note: Array annotations cannot be copied
-            # because length of data can be changed  # here which would cause inconsistencies  #
-            #  This includes labels and durations!!!
-
-    def __deepcopy__(self, memo):
-        cls = self.__class__
-        new_ev = cls(times=self.times, labels=self.labels, units=self.units, name=self.name,
-                     description=self.description, file_origin=self.file_origin)
-        new_ev.__dict__.update(self.__dict__)
-        memo[id(self)] = new_ev
-        for k, v in self.__dict__.items():
-            try:
-                setattr(new_ev, k, deepcopy(v, memo))
-            except TypeError:
-                setattr(new_ev, k, v)
-        return new_ev
-=======
         # Note: Array annotations, including labels, cannot be copied
         # because they are linked to their respective timestamps and length of data can be changed
         # here which would cause inconsistencies
-        for attr in ("name", "file_origin", "description",
+        for attr in ("_labels", "name", "file_origin", "description",
                      "annotations"):
             setattr(self, attr, deepcopy(getattr(other, attr, None)))
->>>>>>> 708150ce
 
     def __getitem__(self, i):
         obj = super(Event, self).__getitem__(i)
