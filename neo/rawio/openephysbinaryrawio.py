--- conflicted
+++ resolved
@@ -496,207 +496,105 @@
     folder_structure = {}
     possible_experiment_names = []
 
-<<<<<<< HEAD
     try:
         for root, dirs, files in os.walk(dirname):
             for file in files:
-                if not file == 'structure.oebin':
+                if not file == "structure.oebin":
                     continue
                 root = Path(root)
 
                 node_folder = root.parents[1]
                 node_name = node_folder.stem
-                if not node_name.startswith('Record'):
+                if not node_name.startswith("Record"):
                     # before version 5.x.x there was not multi Node recording
                     # so no node_name
-                    node_name = ''
+                    node_name = ""
 
                 if node_name not in folder_structure:
                     folder_structure[node_name] = {}
-                    folder_structure[node_name]['experiments'] = {}
+                    folder_structure[node_name]["experiments"] = {}
 
                 # here we skip if experiment_names is not None
                 experiment_folder = root.parents[0]
                 experiment_name = experiment_folder.stem
-                experiment_id = int(experiment_name.replace('experiment', ''))
+                experiment_id = int(experiment_name.replace("experiment", ""))
                 if experiment_name not in possible_experiment_names:
                     possible_experiment_names.append(experiment_name)
                 if experiment_names is not None and experiment_name not in experiment_names:
                     continue
-                if experiment_id not in folder_structure[node_name]['experiments']:
+                if experiment_id not in folder_structure[node_name]["experiments"]:
                     experiment = {}
-                    experiment['name'] = experiment_name
-                    if experiment_name == 'experiment1':
+                    experiment["name"] = experiment_name
+                    if experiment_name == "experiment1":
                         settings_file = node_folder / "settings.xml"
                     else:
                         settings_file = node_folder / f"settings_{experiment_id}.xml"
-                    experiment['settings_file'] = settings_file
-                    experiment['recordings'] = {}
-                    folder_structure[node_name]['experiments'][experiment_id] = experiment
+                    experiment["settings_file"] = settings_file
+                    experiment["recordings"] = {}
+                    folder_structure[node_name]["experiments"][experiment_id] = experiment
 
                 recording_folder = root
                 recording_name = root.stem
-                recording_id = int(recording_name.replace('recording', ''))
+                recording_id = int(recording_name.replace("recording", ""))
                 # add recording
                 recording = {}
-                recording['name'] = recording_name
-                recording['streams'] = {}
+                recording["name"] = recording_name
+                recording["streams"] = {}
 
                 # metadata
-                with open(recording_folder / 'structure.oebin', encoding='utf8', mode='r') as f:
+                with open(recording_folder / "structure.oebin", encoding="utf8", mode="r") as f:
                     rec_structure = json.load(f)
 
-                if (recording_folder / 'continuous').exists() and len(rec_structure['continuous']) > 0:
-                    recording['streams']['continuous'] = {}
-                    for info in rec_structure['continuous']:
+                if (recording_folder / "continuous").exists() and len(rec_structure["continuous"]) > 0:
+                    recording["streams"]["continuous"] = {}
+                    for info in rec_structure["continuous"]:
                         # when multi Record Node the stream name also contains
                         # the node name to make it unique
-                        oe_stream_name = Path(info["folder_name"]).name # remove trailing slash
+                        oe_stream_name = Path(info["folder_name"]).name  # remove trailing slash
                         if len(node_name) > 0:
-                            stream_name = node_name + '#' + oe_stream_name
+                            stream_name = node_name + "#" + oe_stream_name
                         else:
                             stream_name = oe_stream_name
-                        raw_filename = recording_folder / 'continuous' / info['folder_name'] / 'continuous.dat'
+                        raw_filename = recording_folder / "continuous" / info["folder_name"] / "continuous.dat"
 
                         # Updates for OpenEphys v0.6:
                         # In new vesion (>=0.6) timestamps.npy is now called sample_numbers.npy
                         # see https://open-ephys.github.io/gui-docs/User-Manual/Recording-data/Binary-format.html#continuous
-                        sample_numbers = recording_folder / 'continuous' / info['folder_name'] / \
-                            'sample_numbers.npy'
+                        sample_numbers = recording_folder / "continuous" / info["folder_name"] / "sample_numbers.npy"
                         if sample_numbers.is_file():
                             timestamp_file = sample_numbers
                         else:
-                            timestamp_file = recording_folder / 'continuous' / info['folder_name'] / \
-                                'timestamps.npy'
-                        timestamps = np.load(str(timestamp_file), mmap_mode='r')
+                            timestamp_file = recording_folder / "continuous" / info["folder_name"] / "timestamps.npy"
+                        timestamps = np.load(str(timestamp_file), mmap_mode="r")
                         timestamp0 = timestamps[0]
-                        t_start = timestamp0 / info['sample_rate']
+                        t_start = timestamp0 / info["sample_rate"]
 
                         # TODO for later : gap checking
                         signal_stream = info.copy()
-                        signal_stream['raw_filename'] = str(raw_filename)
-                        signal_stream['dtype'] = 'int16'
-                        signal_stream['timestamp0'] = timestamp0
-                        signal_stream['t_start'] = t_start
-
-                        recording['streams']['continuous'][stream_name] = signal_stream
-
-                if (root / 'events').exists() and len(rec_structure['events']) > 0:
-                    recording['streams']['events'] = {}
-                    for info in rec_structure['events']:
-                        oe_stream_name = Path(info["folder_name"]).name # remove trailing slash
-                        stream_name = node_name + '#' + oe_stream_name
+                        signal_stream["raw_filename"] = str(raw_filename)
+                        signal_stream["dtype"] = "int16"
+                        signal_stream["timestamp0"] = timestamp0
+                        signal_stream["t_start"] = t_start
+
+                        recording["streams"]["continuous"][stream_name] = signal_stream
+
+                if (root / "events").exists() and len(rec_structure["events"]) > 0:
+                    recording["streams"]["events"] = {}
+                    for info in rec_structure["events"]:
+                        oe_stream_name = Path(info["folder_name"]).name  # remove trailing slash
+                        stream_name = node_name + "#" + oe_stream_name
 
                         event_stream = info.copy()
                         for name in _possible_event_stream_names:
-                            npy_filename = root / 'events' / info['folder_name'] / f'{name}.npy'
+                            npy_filename = root / "events" / info["folder_name"] / f"{name}.npy"
                             if npy_filename.is_file():
-                                event_stream[f'{name}_npy'] = str(npy_filename)
-
-                        recording['streams']['events'][stream_name] = event_stream
-
-                folder_structure[node_name]['experiments'][experiment_id]['recordings'][recording_id] \
-                    = recording
+                                event_stream[f"{name}_npy"] = str(npy_filename)
+
+                        recording["streams"]["events"][stream_name] = event_stream
+
+                folder_structure[node_name]["experiments"][experiment_id]["recordings"][recording_id] = recording
     except Exception as e:
         raise Exception(f"Error while exploring Open Ephys folder {dirname}. Invalid folder structure?")
-=======
-    for root, dirs, files in os.walk(dirname):
-        for file in files:
-            if not file == "structure.oebin":
-                continue
-            root = Path(root)
-
-            node_folder = root.parents[1]
-            node_name = node_folder.stem
-            if not node_name.startswith("Record"):
-                # before version 5.x.x there was not multi Node recording
-                # so no node_name
-                node_name = ""
-
-            if node_name not in folder_structure:
-                folder_structure[node_name] = {}
-                folder_structure[node_name]["experiments"] = {}
-
-            # here we skip if experiment_names is not None
-            experiment_folder = root.parents[0]
-            experiment_name = experiment_folder.stem
-            experiment_id = int(experiment_name.replace("experiment", ""))
-            if experiment_name not in possible_experiment_names:
-                possible_experiment_names.append(experiment_name)
-            if experiment_names is not None and experiment_name not in experiment_names:
-                continue
-            if experiment_id not in folder_structure[node_name]["experiments"]:
-                experiment = {}
-                experiment["name"] = experiment_name
-                if experiment_name == "experiment1":
-                    settings_file = node_folder / "settings.xml"
-                else:
-                    settings_file = node_folder / f"settings_{experiment_id}.xml"
-                experiment["settings_file"] = settings_file
-                experiment["recordings"] = {}
-                folder_structure[node_name]["experiments"][experiment_id] = experiment
-
-            recording_folder = root
-            recording_name = root.stem
-            recording_id = int(recording_name.replace("recording", ""))
-            # add recording
-            recording = {}
-            recording["name"] = recording_name
-            recording["streams"] = {}
-
-            # metadata
-            with open(recording_folder / "structure.oebin", encoding="utf8", mode="r") as f:
-                rec_structure = json.load(f)
-
-            if (recording_folder / "continuous").exists() and len(rec_structure["continuous"]) > 0:
-                recording["streams"]["continuous"] = {}
-                for info in rec_structure["continuous"]:
-                    # when multi Record Node the stream name also contains
-                    # the node name to make it unique
-                    oe_stream_name = Path(info["folder_name"]).name  # remove trailing slash
-                    if len(node_name) > 0:
-                        stream_name = node_name + "#" + oe_stream_name
-                    else:
-                        stream_name = oe_stream_name
-                    raw_filename = recording_folder / "continuous" / info["folder_name"] / "continuous.dat"
-
-                    # Updates for OpenEphys v0.6:
-                    # In new vesion (>=0.6) timestamps.npy is now called sample_numbers.npy
-                    # see https://open-ephys.github.io/gui-docs/User-Manual/Recording-data/Binary-format.html#continuous
-                    sample_numbers = recording_folder / "continuous" / info["folder_name"] / "sample_numbers.npy"
-                    if sample_numbers.is_file():
-                        timestamp_file = sample_numbers
-                    else:
-                        timestamp_file = recording_folder / "continuous" / info["folder_name"] / "timestamps.npy"
-                    timestamps = np.load(str(timestamp_file), mmap_mode="r")
-                    timestamp0 = timestamps[0]
-                    t_start = timestamp0 / info["sample_rate"]
-
-                    # TODO for later : gap checking
-                    signal_stream = info.copy()
-                    signal_stream["raw_filename"] = str(raw_filename)
-                    signal_stream["dtype"] = "int16"
-                    signal_stream["timestamp0"] = timestamp0
-                    signal_stream["t_start"] = t_start
-
-                    recording["streams"]["continuous"][stream_name] = signal_stream
-
-            if (root / "events").exists() and len(rec_structure["events"]) > 0:
-                recording["streams"]["events"] = {}
-                for info in rec_structure["events"]:
-                    oe_stream_name = Path(info["folder_name"]).name  # remove trailing slash
-                    stream_name = node_name + "#" + oe_stream_name
-
-                    event_stream = info.copy()
-                    for name in _possible_event_stream_names:
-                        npy_filename = root / "events" / info["folder_name"] / f"{name}.npy"
-                        if npy_filename.is_file():
-                            event_stream[f"{name}_npy"] = str(npy_filename)
-
-                    recording["streams"]["events"][stream_name] = event_stream
-
-            folder_structure[node_name]["experiments"][experiment_id]["recordings"][recording_id] = recording
->>>>>>> 0023e514
 
     # now create all_streams, nb_block, nb_segment_per_block
     # nested dictionary: block_index > seg_index > data_type > stream_name
