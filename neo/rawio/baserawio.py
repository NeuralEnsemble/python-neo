"""
baserawio
======

Classes
-------

BaseRawIO
abstract class which should be overridden to write a RawIO.

RawIO is a low level API in neo that provides fast  access to the raw data.
When possible, all IOs should/implement this level following these guidelines:
  * internal use of memmap (or hdf5)
  * fast reading of the header (do not read the complete file)
  * neo tree object is symmetric and logical: same channel/units/event
    along all block and segments.

For this level, datasets of recordings are mapped as follows:

A channel refers to a physical channel of recording in an experiment. It is identified by a
channel_id. Recordings from a channel consist of sections of samples which are recorded
contiguously in time; in other words, a section of a channel has a specific sampling_rate,
start_time, and length (and thus also stop_time, which is the time of the sample which would
lie one sampling interval beyond the last sample present in that section).

A stream consists of a set of channels which all have the same structure of their sections of
recording and the same data type of samples. Each stream has a unique stream_id and has a name,
which does not need to be unique. A stream thus has multiple channels which all have the same
sampling rate and are on the same clock, have the same sections with t_starts and lengths, and
the same data type for their samples. The samples in a stream can thus be retrieved as an Numpy
array, a chunk of samples.

Channels within a stream can be accessed be either their channel_id, which must be unique within
a stream, or by their channel_index, which is a 0 based index to all channels within the stream.
Note that a single channel of recording may be represented within multiple streams, and such is
the case for RawIOs which may have both unfiltered and filtered or downsampled versions of the
signals from a single recording channel. In such a case, a single channel and channel_id may be
represented by a different channel_index within different streams. Lists of channel_indexes are
often convenient to pass around a selection of channels within a stream.

At the neo.io level, one AnalogSignal with multiple channels can be created for each stream. Such
an AnalogSignal may have multiple Segments, with each segment containing the sections from each
channel with the same t_start and length. Such multiple Segments for a RawIO will have the
same sampling rate. It is thus possible to retrieve the t_start and length
of the sections of the channels for a Block and Segment of a stream.

So this handles **only** one simplified but very frequent case of dataset:
    * Only one channel set  for AnalogSignal stable along Segment
    * Only one channel set  for SpikeTrain stable along Segment
    * AnalogSignal have all the same sampling_rate across all Segment
    * t_start/t_stop are the same for many object (SpikeTrain, Event) inside a Segment

Signal channels are handled by group of "stream".
One stream will result at neo.io level in one AnalogSignal with multiple channels.

A helper class `neo.io.basefromrawio.BaseFromRaw` transforms a RawIO to
neo legacy IO. In short all "neo.rawio" classes are also "neo.io"
with lazy reading capability.

With this API the IO have an attributes `header` with necessary keys.
This  `header` attribute is done in `_parse_header(...)` method.
See ExampleRawIO as example.

BaseRawIO also implements a possible persistent cache system that can be used
by some RawIOs to avoid a very long parse_header() call. The idea is that some variable
or vector can be stored somewhere (near the file, /tmp, any path) for use across multiple
constructions of a RawIO for a given set of data.

"""

import logging
import numpy as np
import os
import sys

from neo import logging_handler


possible_raw_modes = ['one-file', 'multi-file', 'one-dir', ]  # 'multi-dir', 'url', 'other'

error_header = 'Header is not read yet, do parse_header() first'

_signal_stream_dtype = [
    ('name', 'U64'),  # not necessarily unique
    ('id', 'U64'),  # must be unique
]

_signal_channel_dtype = [
    ('name', 'U64'),  # not necessarily unique
    ('id', 'U64'),  # must be unique
    ('sampling_rate', 'float64'),
    ('dtype', 'U16'),
    ('units', 'U64'),
    ('gain', 'float64'),
    ('offset', 'float64'),
    ('stream_id', 'U64'),
]

# TODO for later: add t_start and length in _signal_channel_dtype
# this would simplify all t_start/t_stop stuff for each RawIO class

_common_sig_characteristics = ['sampling_rate', 'dtype', 'stream_id']

_spike_channel_dtype = [
    ('name', 'U64'),
    ('id', 'U64'),
    # for waveform
    ('wf_units', 'U64'),
    ('wf_gain', 'float64'),
    ('wf_offset', 'float64'),
    ('wf_left_sweep', 'int64'),
    ('wf_sampling_rate', 'float64'),
]

# in rawio event and epoch are handled the same way
# except, that duration is `None` for events
_event_channel_dtype = [
    ('name', 'U64'),
    ('id', 'U64'),
    ('type', 'S5'),  # epoch or event
]


class BaseRawIO:
    """
    Generic class to handle.

    """

    name = 'BaseIO'
    description = ''
    extensions = []

    rawmode = None  # one key from possible_raw_modes

    def __init__(self, use_cache=False, cache_path='same_as_resource', **kargs):
        """
        :TODO: Why multi-file would have a single filename is confusing here - shouldn't
        the name of this argument be filenames_list or filenames_base or similar?

        When rawmode=='one-file' kargs MUST contains 'filename' the filename
        When rawmode=='multi-file' kargs MUST contains 'filename' one of the filenames.
        When rawmode=='one-dir' kargs MUST contains 'dirname' the dirname.

        """
        # create a logger for the IO class
        fullname = self.__class__.__module__ + '.' + self.__class__.__name__
        self.logger = logging.getLogger(fullname)
        # Create a logger for 'neo' and add a handler to it if it doesn't have one already.
        # (it will also not add one if the root logger has a handler)
        corename = self.__class__.__module__.split('.')[0]
        corelogger = logging.getLogger(corename)
        rootlogger = logging.getLogger()
        if not corelogger.handlers and not rootlogger.handlers:
            corelogger.addHandler(logging_handler)

        self.use_cache = use_cache
        if use_cache:
            import joblib
            self.setup_cache(cache_path)
        else:
            self._cache = None

        self.header = None

    def parse_header(self):
        """
        This must parse the file header to get all stuff for fast use later on.

        This must create
        self.header['nb_block']
        self.header['nb_segment']
        self.header['signal_streams']
        self.header['signal_channels']
        self.header['spike_channels']
        self.header['event_channels']

        """
        self._parse_header()
        self._check_stream_signal_channel_characteristics()

    def source_name(self):
        """Return fancy name of file source"""
        return self._source_name()

    def __repr__(self):
        txt = '{}: {}\n'.format(self.__class__.__name__, self.source_name())
        if self.header is not None:
            nb_block = self.block_count()
            txt += 'nb_block: {}\n'.format(nb_block)
            nb_seg = [self.segment_count(i) for i in range(nb_block)]
            txt += 'nb_segment:  {}\n'.format(nb_seg)

            # signal streams
            v = [s['name'] + f' (chans: {self.signal_channels_count(i)})'
                for i, s in enumerate(self.header['signal_streams'])]
            v = pprint_vector(v)
            txt += f'signal_streams: {v}\n'

            for k in ('signal_channels', 'spike_channels', 'event_channels'):
                ch = self.header[k]
                v = pprint_vector(self.header[k]['name'])
                txt += f'{k}: {v}\n'

        return txt

    def _generate_minimal_annotations(self):
        """
        Helper function that generates a nested dict for annotations.

        Must be called when these are Ok after self.header is done
        and thus when these functions return the correct values:
          * block_count()
          * segment_count()
          * signal_streams_count()
          * signal_channels_count()
          * spike_channels_count()
          * event_channels_count()

        There are several sources and kinds of annotations that will
        be forwarded to the neo.io level and used to enrich neo objects:
            * annotations of objects common across segments
                * signal_streams > neo.AnalogSignal annotations
                * signal_channels > neo.AnalogSignal array_annotations split by stream
                * spike_channels > neo.SpikeTrain
                * event_channels > neo.Event and neo.Epoch
            * annotations that depend of the block_id/segment_id of the object:
              * nested in raw_annotations['blocks'][block_index]['segments'][seg_index]['signals']

        Usage after a call to this function we can do this to populate more annotations:

        raw_annotations['blocks'][block_index][ 'nickname'] = 'super block'
        raw_annotations['blocks'][block_index]
                        ['segments']['important_key'] = 'important value'
        raw_annotations['blocks'][block_index]
                        ['segments'][seg_index]
                        ['signals']['nickname'] = 'super signals stream'
        raw_annotations['blocks'][block_index]
                        ['segments'][seg_index]
                        ['signals']['__array_annotations__']
                        ['channels_quality'] = ['bad', 'good', 'medium', 'good']
        raw_annotations['blocks'][block_index]
                        ['segments'][seg_index]
                        ['spikes'][spike_chan]['nickname'] =  'super neuron'
        raw_annotations['blocks'][block_index]
                        ['segments'][seg_index]
                        ['spikes'][spike_chan]
                        ['__array_annotations__']['spike_amplitudes'] = [-1.2, -10., ...]
        raw_annotations['blocks'][block_index]
                        ['segments'][seg_index]
                        ['events'][ev_chan]['nickname'] = 'super trigger'
        raw_annotations['blocks'][block_index]
                        ['segments'][seg_index]
                        ['events'][ev_chan]
                        Z['__array_annotations__']['additional_label'] = ['A', 'B', 'A', 'C', ...]


        Theses annotations will be used at the neo.io API directly in objects.

        Standard annotation like name/id/file_origin are already generated here.
        """
        signal_streams = self.header['signal_streams']
        signal_channels = self.header['signal_channels']
        spike_channels = self.header['spike_channels']
        event_channels = self.header['event_channels']

        # use for AnalogSignal.annotations and AnalogSignal.array_annotations
        signal_stream_annotations = []
        for c in range(signal_streams.size):
            stream_id = signal_streams[c]['id']
            channels = signal_channels[signal_channels['stream_id'] == stream_id]
            d = {}
            d['name'] = signal_streams['name'][c]
            d['stream_id'] = stream_id
            d['file_origin'] = self._source_name()
            d['__array_annotations__'] = {}
            for key in ('name', 'id'):
                values = np.array([channels[key][chan] for chan in range(channels.size)])
                d['__array_annotations__']['channel_' + key + 's'] = values
            signal_stream_annotations.append(d)

        # used for SpikeTrain.annotations and SpikeTrain.array_annotations
        spike_annotations = []
        for c in range(spike_channels.size):
            # use for Unit.annotations
            d = {}
            d['name'] = spike_channels['name'][c]
            d['id'] = spike_channels['id'][c]
            d['file_origin'] = self._source_name()
            d['__array_annotations__'] = {}
            spike_annotations.append(d)

        # used for Event/Epoch.annotations and Event/Epoch.array_annotations
        event_annotations = []
        for c in range(event_channels.size):
            # not used in neo.io at the moment could useful one day
            d = {}
            d['name'] = event_channels['name'][c]
            d['id'] = event_channels['id'][c]
            d['file_origin'] = self._source_name()
            d['__array_annotations__'] = {}
            event_annotations.append(d)

        # duplicate this signal_stream_annotations/spike_annotations/event_annotations
        # across blocks and segments and create annotations
        ann = {}
        ann['blocks'] = []
        for block_index in range(self.block_count()):
            d = {}
            d['file_origin'] = self.source_name()
            d['segments'] = []
            ann['blocks'].append(d)

            for seg_index in range(self.segment_count(block_index)):
                d = {}
                d['file_origin'] = self.source_name()
                # copy nested
                d['signals'] = signal_stream_annotations.copy()
                d['spikes'] = spike_annotations.copy()
                d['events'] = event_annotations.copy()
                ann['blocks'][block_index]['segments'].append(d)

        self.raw_annotations = ann

    def _repr_annotations(self):
        txt = 'Raw annotations\n'
        for block_index in range(self.block_count()):
            bl_a = self.raw_annotations['blocks'][block_index]
            txt += '*Block {}\n'.format(block_index)
            for k, v in bl_a.items():
                if k in ('segments',):
                    continue
                txt += '  -{}: {}\n'.format(k, v)
            for seg_index in range(self.segment_count(block_index)):
                seg_a = bl_a['segments'][seg_index]
                txt += '  *Segment {}\n'.format(seg_index)
                for k, v in seg_a.items():
                    if k in ('signals', 'spikes', 'events',):
                        continue
                    txt += '    -{}: {}\n'.format(k, v)

                # annotations by channels for spikes/events/epochs
                for child in ('signals', 'events', 'spikes', ):
                    if child == 'signals':
                        n = self.header['signal_streams'].shape[0]
                    else:
                        n = self.header[child[:-1] + '_channels'].shape[0]
                    for c in range(n):
                        neo_name = {'signals': 'AnalogSignal',
                                    'spikes': 'SpikeTrain',
                                    'events': 'Event/Epoch'}[child]
                        txt += f'    *{neo_name} {c}\n'
                        child_a = seg_a[child][c]
                        for k, v in child_a.items():
                            if k == '__array_annotations__':
                                continue
                            txt += f'      -{k}: {v}\n'
                        for k, values in child_a['__array_annotations__'].items():
                            values = ', '.join([str(v) for v in values[:4]])
                            values = '[ ' + values + ' ...'
                            txt += f'      -{k}: {values}\n'

        return txt

    def print_annotations(self):
        """Print formatted raw_annotations"""
        print(self._repr_annotations())

    def block_count(self):
        """return number of blocks"""
        return self.header['nb_block']

    def segment_count(self, block_index):
        """return number of segments for a given block"""
        return self.header['nb_segment'][block_index]

    def signal_streams_count(self):
        """Return the number of signal streams.
        Same for all Blocks and Segments.
        """
        return len(self.header['signal_streams'])

    def signal_channels_count(self, stream_index):
        """Return the number of signal channels for a given stream.
        This number is the same for all Blocks and Segments.
        """
        stream_id = self.header['signal_streams'][stream_index]['id']
        channels = self.header['signal_channels']
        channels = channels[channels['stream_id'] == stream_id]
        return len(channels)

    def spike_channels_count(self):
        """Return the number of unit (aka spike) channels.
        Same for all Blocks and Segments.
        """
        return len(self.header['spike_channels'])

    def event_channels_count(self):
        """Return the number of event/epoch channels.
        Same for all Blocks and Segments.
        """
        return len(self.header['event_channels'])

    def segment_t_start(self, block_index, seg_index):
        """Global t_start of a Segment in s. Shared by all objects except
        for AnalogSignal.
        """
        return self._segment_t_start(block_index, seg_index)

    def segment_t_stop(self, block_index, seg_index):
        """Global t_start of a Segment in s. Shared by all objects except
        for AnalogSignal.
        """
        return self._segment_t_stop(block_index, seg_index)

    ###
    # signal and channel zone

    def _check_stream_signal_channel_characteristics(self):
        """
        Check that all channels that belonging to the same stream_id
        have the same stream id and _common_sig_characteristics. These
        presently include:
          * sampling_rate
          * units
          * dtype
        """
        signal_streams = self.header['signal_streams']
        signal_channels = self.header['signal_channels']
        if signal_streams.size > 0:
            assert signal_channels.size > 0, 'Signal stream but no signal_channels!!!'

        for stream_index in range(signal_streams.size):
            stream_id = signal_streams[stream_index]['id']
            mask = signal_channels['stream_id'] == stream_id
            characteristics = signal_channels[mask][_common_sig_characteristics]
            unique_characteristics = np.unique(characteristics)
            assert unique_characteristics.size == 1, \
                f'Some channel in stream_id {stream_id} ' \
                f'do not have same {_common_sig_characteristics} {unique_characteristics}'

            # also check that channel_id is unique inside a stream
            channel_ids = signal_channels[mask]['id']
<<<<<<< HEAD
            assert np.unique(channel_ids).size == channel_ids.size, \
                f'signal_channels do not have unique ids for stream {stream_index}'
=======
#            assert np.unique(channel_ids).size == channel_ids.size, \  see Easy Electrophysiology forked repo README.md. All repeat streams will be ignored - only the first one used. This is for Igor converted ABF files
#               f'signal_channels dont have unique ids for stream {stream_index}'
>>>>>>> 44b533a7

        self._several_channel_groups = signal_streams.size > 1

    def channel_name_to_index(self, stream_index, channel_names):
        """
        Inside a stream, transform channel_names to channel_indexes.
        Based on self.header['signal_channels']
        channel_indexes are zero-based offsets within the stream
        """
        stream_id = self.header['signal_streams'][stream_index]['id']
        mask = self.header['signal_channels']['stream_id'] == stream_id
        signal_channels = self.header['signal_channels'][mask]
        chan_names = list(signal_channels['name'])
        assert signal_channels.size == np.unique(chan_names).size, 'Channel names not unique'
        channel_indexes = np.array([chan_names.index(name) for name in channel_names])
        return channel_indexes

    def channel_id_to_index(self, stream_index, channel_ids):
        """
        Inside a stream, transform channel_ids to channel_indexes.
        Based on self.header['signal_channels']
        channel_indexes are zero-based offsets within the stream
        """
        # unique ids is already checked in _check_stream_signal_channel_characteristics
        stream_id = self.header['signal_streams'][stream_index]['id']
        mask = self.header['signal_channels']['stream_id'] == stream_id
        signal_channels = self.header['signal_channels'][mask]
        chan_ids = list(signal_channels['id'])
        channel_indexes = np.array([chan_ids.index(chan_id) for chan_id in channel_ids])
        return channel_indexes

    def _get_channel_indexes(self, stream_index, channel_indexes, channel_names, channel_ids):
        """
        Select channel_indexes for a stream based on channel_indexes/channel_names/channel_ids
        depending which is not None.
        """
        if channel_indexes is None and channel_names is not None:
            channel_indexes = self.channel_name_to_index(stream_index, channel_names)
        elif channel_indexes is None and channel_ids is not None:
            channel_indexes = self.channel_id_to_index(stream_index, channel_ids)
        return channel_indexes

    def _get_stream_index_from_arg(self, stream_index_arg):
        if stream_index_arg is None:
            assert self.header['signal_streams'].size == 1
            stream_index = 0
        else:
            assert 0 <= stream_index_arg < self.header['signal_streams'].size
            stream_index = stream_index_arg
        return stream_index

    def get_signal_size(self, block_index, seg_index, stream_index=None):
        """
        Retrieve the length of a single section of the channels in a stream.
        :param block_index:
        :param seg_index:
        :param stream_index:
        :return: number of samples
        """
        stream_index = self._get_stream_index_from_arg(stream_index)
        return self._get_signal_size(block_index, seg_index, stream_index)

    def get_signal_t_start(self, block_index, seg_index, stream_index=None):
        """
        Retrieve the t_start of a single section of the channels in a stream.
        :param block_index:
        :param seg_index:
        :param stream_index:
        :return: start time of section
        """
        stream_index = self._get_stream_index_from_arg(stream_index)
        return self._get_signal_t_start(block_index, seg_index, stream_index)

    def get_signal_sampling_rate(self, stream_index=None):
        """
        Retrieve sampling rate for a stream and all channels in that stream.
        :param stream_index:
        :return: sampling rate
        """
        stream_index = self._get_stream_index_from_arg(stream_index)
        stream_id = self.header['signal_streams'][stream_index]['id']
        mask = self.header['signal_channels']['stream_id'] == stream_id
        signal_channels = self.header['signal_channels'][mask]
        sr = signal_channels[0]['sampling_rate']
        return float(sr)

    def get_analogsignal_chunk(self, block_index=0, seg_index=0, i_start=None, i_stop=None,
                               stream_index=None, channel_indexes=None, channel_names=None,
                               channel_ids=None, prefer_slice=False):
        """
        Return a chunk of raw signal as a Numpy array. columns correspond to samples from a
        section of a single channel of recording. The channels are chosen either by channel_names,
        if provided, otherwise by channel_ids, if provided, otherwise by channel_indexes, if
        provided, otherwise all channels are selected.

        :param block_index: block containing segment with section
        :param seg_index: segment containing section
        :param i_start: index of first sample to retrieve within section
        :param i_stop: index of one past last sample to retrieve within section
        :param stream_index: index of stream containing channels
        :param channel_indexes: list of indexes of channels to retrieve. Can be a list, slice,
                                  np.array of int, or None
        :param channel_names: list of channels names to retrieve, or None
        :param channel_ids: list of channel ids to retrieve, or None
        :param prefer_slice: use slicing with lazy read if channel_indexes are provided as an
                              np.ndarray and are contiguous
        :return: array with raw signal samples
        """
        stream_index = self._get_stream_index_from_arg(stream_index)
        channel_indexes = self._get_channel_indexes(stream_index, channel_indexes,
                                                    channel_names, channel_ids)

        # some check on channel_indexes
        if isinstance(channel_indexes, list):
            channel_indexes = np.asarray(channel_indexes)

        if isinstance(channel_indexes, np.ndarray):
            if channel_indexes.dtype == 'bool':
                assert self.signal_channels_count(stream_index) == channel_indexes.size
                channel_indexes, = np.nonzero(channel_indexes)

        if prefer_slice and isinstance(channel_indexes, np.ndarray):
            # Check if channel_indexes are contiguous and transform to slice argument if possible.
            # This is useful for memmap or hdf5 where providing a slice causes a lazy read,
            # rather than a list of indexes that make a copy (like numpy.take()).
            if np.all(np.diff(channel_indexes) == 1):
                channel_indexes = slice(channel_indexes[0], channel_indexes[-1] + 1)

        raw_chunk = self._get_analogsignal_chunk(
            block_index, seg_index, i_start, i_stop, stream_index, channel_indexes)

        return raw_chunk

    def rescale_signal_raw_to_float(self, raw_signal, dtype='float32', stream_index=None,
                                    channel_indexes=None, channel_names=None, channel_ids=None):
        """
        Rescale a chunk of raw signals which are provided as a Numpy array. These are normally
        returned by a call to get_analog_signal_chunk. The channels are specified either by
        channel_names, if provided, otherwise by channel_ids, if provided, otherwise by
        channel_indexes, if provided, otherwise all channels are selected.

        :param raw_signal: Numpy array of samples. columns are samples for a single channel
        :param dtype: data type for returned scaled samples
        :param stream_index: index of stream containing channels
        :param channel_indexes: list of indexes of channels to retrieve or None
        :param channel_names: list of channels names to retrieve, or None
        :param channel_ids: list of channel ids to retrieve, or None
        :return: array of scaled sample values
        """
        stream_index = self._get_stream_index_from_arg(stream_index)
        channel_indexes = self._get_channel_indexes(stream_index, channel_indexes,
                                                    channel_names, channel_ids)
        if channel_indexes is None:
            channel_indexes = slice(None)

        stream_id = self.header['signal_streams'][stream_index]['id']
        mask = self.header['signal_channels']['stream_id'] == stream_id
        channels = self.header['signal_channels'][mask]
        if channel_indexes is None:
            channel_indexes = slice(None)
        channels = channels[channel_indexes]

        float_signal = raw_signal.astype(dtype)

        if np.any(channels['gain'] != 1.):
            float_signal *= channels['gain']

        if np.any(channels['offset'] != 0.):
            float_signal += channels['offset']

        return float_signal

    # spiketrain and unit zone
    def spike_count(self, block_index=0, seg_index=0, spike_channel_index=0):
        return self._spike_count(block_index, seg_index, spike_channel_index)

    def get_spike_timestamps(self, block_index=0, seg_index=0, spike_channel_index=0,
                             t_start=None, t_stop=None):
        """
        The timestamp datatype is as close to the format itself. Sometimes float/int32/int64.
        Sometimes it is the index on the signal but not always.
        The conversion to second or index_on_signal is done outside this method.

        t_start/t_stop are limits in seconds.
        """
        timestamp = self._get_spike_timestamps(block_index, seg_index,
                                               spike_channel_index, t_start, t_stop)
        return timestamp

    def rescale_spike_timestamp(self, spike_timestamps, dtype='float64'):
        """
        Rescale spike timestamps to seconds.
        """
        return self._rescale_spike_timestamp(spike_timestamps, dtype)

    # spiketrain waveform zone
    def get_spike_raw_waveforms(self, block_index=0, seg_index=0, spike_channel_index=0,
                                t_start=None, t_stop=None):
        wf = self._get_spike_raw_waveforms(block_index, seg_index,
                                           spike_channel_index, t_start, t_stop)
        return wf

    def rescale_waveforms_to_float(self, raw_waveforms, dtype='float32',
                                   spike_channel_index=0):
        wf_gain = self.header['spike_channels']['wf_gain'][spike_channel_index]
        wf_offset = self.header['spike_channels']['wf_offset'][spike_channel_index]

        float_waveforms = raw_waveforms.astype(dtype)

        if wf_gain != 1.:
            float_waveforms *= wf_gain
        if wf_offset != 0.:
            float_waveforms += wf_offset

        return float_waveforms

    # event and epoch zone
    def event_count(self, block_index=0, seg_index=0, event_channel_index=0):
        return self._event_count(block_index, seg_index, event_channel_index)

    def get_event_timestamps(self, block_index=0, seg_index=0, event_channel_index=0,
                             t_start=None, t_stop=None):
        """
        The timestamp datatype is as close to the format itself. Sometimes float/int32/int64.
        Sometimes it is the index on the signal but not always.
        The conversion to second or index_on_signal is done outside this method.

        t_start/t_sop are limits in seconds.

        returns
            timestamp
            labels
            durations

        """
        timestamp, durations, labels = self._get_event_timestamps(
            block_index, seg_index, event_channel_index, t_start, t_stop)
        return timestamp, durations, labels

    def rescale_event_timestamp(self, event_timestamps, dtype='float64',
                    event_channel_index=0):
        """
        Rescale event timestamps to seconds.
        """
        return self._rescale_event_timestamp(event_timestamps, dtype, event_channel_index)

    def rescale_epoch_duration(self, raw_duration, dtype='float64',
                    event_channel_index=0):
        """
        Rescale epoch raw duration to seconds.
        """
        return self._rescale_epoch_duration(raw_duration, dtype, event_channel_index)

    def setup_cache(self, cache_path, **init_kargs):
        import joblib

        if self.rawmode in ('one-file', 'multi-file'):
            resource_name = self.filename
        elif self.rawmode == 'one-dir':
            resource_name = self.dirname
        else:
            raise (NotImplementedError)

        if cache_path == 'home':
            if sys.platform.startswith('win'):
                dirname = os.path.join(os.environ['APPDATA'], 'neo_rawio_cache')
            elif sys.platform.startswith('darwin'):
                dirname = '~/Library/Application Support/neo_rawio_cache'
            else:
                dirname = os.path.expanduser('~/.config/neo_rawio_cache')
            dirname = os.path.join(dirname, self.__class__.__name__)

            if not os.path.exists(dirname):
                os.makedirs(dirname)
        elif cache_path == 'same_as_resource':
            dirname = os.path.dirname(resource_name)
        else:
            assert os.path.exists(cache_path), \
                'cache_path do not exists use "home" or "same_as_resource" to make this auto'

        # the hash of the resource (dir of file) is done with filename+datetime
        # TODO make something more sophisticated when rawmode='one-dir' that use all
        #  filename and datetime
        d = dict(ressource_name=resource_name, mtime=os.path.getmtime(resource_name))
        hash = joblib.hash(d, hash_name='md5')

        # name is constructed from the resource_name and the hash
        name = '{}_{}'.format(os.path.basename(resource_name), hash)
        self.cache_filename = os.path.join(dirname, name)

        if os.path.exists(self.cache_filename):
            self.logger.warning('Use existing cache file {}'.format(self.cache_filename))
            self._cache = joblib.load(self.cache_filename)
        else:
            self.logger.warning('Create cache file {}'.format(self.cache_filename))
            self._cache = {}
            self.dump_cache()

    def add_in_cache(self, **kargs):
        assert self.use_cache
        self._cache.update(kargs)
        self.dump_cache()

    def dump_cache(self):
        assert self.use_cache
        joblib.dump(self._cache, self.cache_filename)

    ##################

    # Functions to be implemented in IO below here

    def _parse_header(self):
        raise (NotImplementedError)
        # must call
        # self._generate_empty_annotations()

    def _source_name(self):
        raise (NotImplementedError)

    def _segment_t_start(self, block_index, seg_index):
        raise (NotImplementedError)

    def _segment_t_stop(self, block_index, seg_index):
        raise (NotImplementedError)

    ###
    # signal and channel zone
    def _get_signal_size(self, block_index, seg_index, stream_index):
        """
        Return the size of a set of AnalogSignals indexed by channel_indexes.

        All channels indexed must have the same size and t_start.
        """
        raise (NotImplementedError)

    def _get_signal_t_start(self, block_index, seg_index, stream_index):
        """
        Return the t_start of a set of AnalogSignals indexed by channel_indexes.

        All channels indexed must have the same size and t_start.
        """
        raise (NotImplementedError)

    def _get_analogsignal_chunk(self, block_index, seg_index, i_start, i_stop,
                                stream_index, channel_indexes):
        """
        Return the samples from a set of AnalogSignals indexed
        by stream_index and channel_indexes (local index inner stream).

        RETURNS
        -------
            array of samples, with each requested channel in a column
        """

        raise (NotImplementedError)

    ###
    # spiketrain and unit zone
    def _spike_count(self, block_index, seg_index, spike_channel_index):
        raise (NotImplementedError)

    def _get_spike_timestamps(self, block_index, seg_index,
                              spike_channel_index, t_start, t_stop):
        raise (NotImplementedError)

    def _rescale_spike_timestamp(self, spike_timestamps, dtype):
        raise (NotImplementedError)

    ###
    # spike waveforms zone
    def _get_spike_raw_waveforms(self, block_index, seg_index,
                                 spike_channel_index, t_start, t_stop):
        raise (NotImplementedError)

    ###
    # event and epoch zone
    def _event_count(self, block_index, seg_index, event_channel_index):
        raise (NotImplementedError)

    def _get_event_timestamps(self, block_index, seg_index, event_channel_index, t_start, t_stop):
        raise (NotImplementedError)

    def _rescale_event_timestamp(self, event_timestamps, dtype):
        raise (NotImplementedError)

    def _rescale_epoch_duration(self, raw_duration, dtype):
        raise (NotImplementedError)


def pprint_vector(vector, lim=8):
    vector = np.asarray(vector)
    assert vector.ndim == 1
    if len(vector) > lim:
        part1 = ', '.join(e for e in vector[:lim // 2])
        part2 = ' , '.join(e for e in vector[-lim // 2:])
        txt = f"[{part1} ... {part2}]"
    else:
        part1 = ', '.join(e for e in vector)
        txt = f"[{part1}]"
    return txt<|MERGE_RESOLUTION|>--- conflicted
+++ resolved
@@ -441,13 +441,9 @@
 
             # also check that channel_id is unique inside a stream
             channel_ids = signal_channels[mask]['id']
-<<<<<<< HEAD
-            assert np.unique(channel_ids).size == channel_ids.size, \
-                f'signal_channels do not have unique ids for stream {stream_index}'
-=======
+
 #            assert np.unique(channel_ids).size == channel_ids.size, \  see Easy Electrophysiology forked repo README.md. All repeat streams will be ignored - only the first one used. This is for Igor converted ABF files
-#               f'signal_channels dont have unique ids for stream {stream_index}'
->>>>>>> 44b533a7
+#            f'signal_channels dont have unique ids for stream {stream_index}'
 
         self._several_channel_groups = signal_streams.size > 1
 
