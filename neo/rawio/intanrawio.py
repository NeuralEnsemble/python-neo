--- conflicted
+++ resolved
@@ -552,7 +552,6 @@
             Starting sample index for demultiplexing.
         i_stop : int
             Ending sample index for demultiplexing (exclusive).
-<<<<<<< HEAD
 
         Returns
         -------
@@ -560,15 +559,6 @@
             Demultiplexed digital data with shape (i_stop-i_start, len(channel_ids)),
             containing 0 or 1 values for each requested channel.
 
-=======
-
-        Returns
-        -------
-        ndarray
-            Demultiplexed digital data with shape (i_stop-i_start, len(channel_ids)),
-            containing 0 or 1 values for each requested channel.
-
->>>>>>> 02da7aa1
         Notes
         -----
         In the Intan format, digital channels are packed into 16-bit words where each bit position
@@ -909,7 +899,6 @@
         names_to_count = [name for name in stream_names if name not in special_cases_for_counting]
         channel_number_dict = {name: len(stream_name_to_channel_info_list[name]) for name in names_to_count}
 
-<<<<<<< HEAD
         # Each DC amplifier channel has a corresponding RHS2000 amplifier channel
         channel_number_dict["DC Amplifier channel"] = channel_number_dict["RHS2000 amplifier channel"]
         
@@ -922,21 +911,7 @@
             channel_number_dict["RHS2000 amplifier channel"] = len(raw_file_paths_dict["RHS2000 amplifier channel"])
         else:
             channel_number_dict["Stim channel"] = channel_number_dict["RHS2000 amplifier channel"]
-=======
-        # Both DC Amplifier and Stim streams have the same number of channels as the amplifier stream
-        # if using the `header-attached` or `one-file-per-signal` formats
-        # the amplifier data is stored in the same place in the header so no matter what the DC amp
-        # uses the same info as the RHS amp.
-        channel_number_dict["DC Amplifier channel"] = channel_number_dict["RHS2000 amplifier channel"]
-        if file_format != "one-file-per-channel":
-            channel_number_dict["Stim channel"] = channel_number_dict["RHS2000 amplifier channel"]
-            raw_file_paths_dict = create_one_file_per_signal_dict_rhs(dirname=filename.parent)
-        else:
-            raw_file_paths_dict = create_one_file_per_channel_dict_rhs(dirname=filename.parent)
-            channel_number_dict["Stim channel"] = len(raw_file_paths_dict["Stim channel"])
-            # but the user can shut off the normal amplifier and only save dc amplifier
-            channel_number_dict["RHS2000 amplifier channel"] = len(raw_file_paths_dict["RHS2000 amplifier channel"])
->>>>>>> 02da7aa1
+
 
         header_size = f.tell()
 
@@ -950,11 +925,7 @@
         memmap_data_dtype["timestamp"] = "int32"
         channel_number_dict["timestamp"] = 1
 
-<<<<<<< HEAD
     if channel_number_dict["RHS2000 amplifier channel"] > 0:
-=======
-    if file_format != "one-file-per-channel" or channel_number_dict["RHS2000 amplifier channel"] > 0:
->>>>>>> 02da7aa1
         for chan_info in stream_name_to_channel_info_list["RHS2000 amplifier channel"]:
             chan_info["sampling_rate"] = sr
             chan_info["units"] = "uV"
@@ -996,7 +967,6 @@
     # I can't seem to get stim files to generate for one-file-per-channel
     # so ideally at some point we need test data to confirm this is true
     # based on what Heberto and I read in the docs
-<<<<<<< HEAD
 
     # Add stim channels
     for chan_info in stream_name_to_channel_info_list["RHS2000 amplifier channel"]:
@@ -1028,31 +998,6 @@
             memmap_data_dtype += [(name + "_STIM", "uint16", BLOCK_SIZE)]
         else:
             memmap_data_dtype["Stim channel"] = "uint16"
-=======
-    for chan_info in stream_name_to_channel_info_list["RHS2000 amplifier channel"]:
-        # we see which stim were activated
-        if file_format != "one-file-per-channel" or any(
-            [chan_info["native_channel_name"] in stim_file.stem for stim_file in raw_file_paths_dict["Stim channel"]]
-        ):
-            chan_info_stim = dict(chan_info)
-            name = chan_info["native_channel_name"]
-            chan_info_stim["native_channel_name"] = name + "_STIM"
-            chan_info_stim["sampling_rate"] = sr
-            # stim channel are complicated because they are coded
-            # with bits, they do not fit the gain/offset rawio strategy
-            chan_info_stim["units"] = "A"  # Amps
-            chan_info_stim["gain"] = global_info["stim_step_size"]
-            chan_info_stim["offset"] = 0.0
-            chan_info_stim["signal_type"] = 11  # put it in another group
-            chan_info_stim["dtype"] = "int16"  # this change is due to bit decoding see note below
-            ordered_channel_info.append(chan_info_stim)
-            # Note that the data on disk is uint16 but the data is
-            # then decoded as int16 so the chan_info is int16
-            if file_format == "header-attached":
-                memmap_data_dtype += [(name + "_STIM", "uint16", BLOCK_SIZE)]
-            else:
-                memmap_data_dtype["Stim channel"] = "uint16"
->>>>>>> 02da7aa1
 
     # No supply or aux for rhs files (ie no stream_id 1 and 2)
     # We have an error above that requests test files to help if the spec is changed
