--- conflicted
+++ resolved
@@ -1254,14 +1254,10 @@
         # read all raw data packets and markers
         dt0 = [("timestamp", ts_format), ("packet_id", "uint16"), ("value", f"S{data_size - header_skip}")]
 
-<<<<<<< HEAD
-        # expected number of data packets
-=======
         # expected number of data packets. We are not sure why, but it seems we can get partial data packets
         # based on blackrock's own code this is okay so applying an int to round down is necessary to obtain the
         # memory map of full packets and toss the partial packet.
         # See reference: https://github.com/BlackrockNeurotech/Python-Utilities/blob/fa75aa671680306788e10d3d8dd625f9da4ea4f6/brpylib/brpylib.py#L580-L587
->>>>>>> 5df34036
         n_packets = int(
             (self.__get_file_size(filename) - header_size) / data_size
         )
