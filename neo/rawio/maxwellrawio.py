"""
Class for reading data from maxwell biosystem device:
  * MaxOne
  * MaxTwo

https://www.mxwbio.com/resources/mea/

The implementation is a mix between:
  * the implementation in spikeextractors
     https://github.com/SpikeInterface/spikeextractors/blob/master/spikeextractors/extractors/maxwellextractors/maxwellextractors.py
 * the implementation in spyking-circus
    https://github.com/spyking-circus/spyking-circus/blob/master/circus/files/maxwell.py

This implementation does not handle spikes at the moment.

For maxtwo device, each well will be a different signal stream.

Author : Samuel Garcia, Alessio Buccino, Pierre Yger
"""

import os
from pathlib import Path
import platform
import warnings
from urllib.request import urlopen

import numpy as np

from .baserawio import (
    BaseRawIO,
    _signal_channel_dtype,
    _signal_stream_dtype,
    _signal_buffer_dtype,
    _spike_channel_dtype,
    _event_channel_dtype,
)

from neo.core import NeoReadWriteError


class MaxwellRawIO(BaseRawIO):
    """
    Class for reading MaxOne or MaxTwo files.

    Parameters
    ----------

    filename: str, default: ''
        The *.h5 file to be loaded
    rec_name: str | None, default: None
        If the file has multiple recordings, specify the one to read.
        For 24-well plates, the rec_name needs to be specified since different well
        rows generate different recording ids.
        E.g., rec0001, rec0002, etc.

    """

    extensions = ["h5"]
    rawmode = "one-file"
    has_buffer_description_api = True

    def __init__(self, filename="", rec_name=None):
        BaseRawIO.__init__(self)
        self.filename = filename
        self.rec_name = rec_name

    def _source_name(self):
        return self.filename

    def _parse_header(self):
        import h5py

        h5file = h5py.File(self.filename, mode="r")
        self.h5_file = h5file
        version = h5file["version"][0].decode()

        # create signal stream
        # one stream per well
        signal_streams = []
        if int(version) == 20160704:
            self._old_format = True
            signal_streams.append(("well000", "well000"))
        elif int(version) > 20160704:
            # multi stream stream (one well is one stream)
            self._old_format = False
            well_ids = list(h5file["wells"].keys())
            unique_rec_names = []
            for well_name in well_ids:
                rec_names = list(h5file["wells"][well_name].keys())
                for rec_name in rec_names:
                    unique_rec_names.append(rec_name)
            # check consistency of rec_names
            unique_rec_names = np.unique(unique_rec_names)
            if len(unique_rec_names) > 1:
                if self.rec_name is None:
                    raise ValueError(
                        f"Detected multiple recording IDs across wells. "
                        f"Please select a single recording using the `rec_name` parameter. "
                        f"Possible rec_names: {unique_rec_names}"
                    )
                else:
                    if self.rec_name not in unique_rec_names:
                        raise NeoReadWriteError(f"rec_name {self.rec_name} not found")
            else:
                self.rec_name = unique_rec_names[0]
            # add streams that contain the selected rec_name
            for well_name in well_ids:
                rec_names = list(h5file["wells"][well_name].keys())
                if self.rec_name in rec_names:
                    signal_streams.append((well_name, well_name, well_name))
        else:
            raise NotImplementedError(f"This version {version} is not supported")

        signal_streams = np.array(signal_streams, dtype=_signal_stream_dtype)

        # one stream per buffer
        signal_buffers = np.zeros(signal_streams.size, dtype=_signal_buffer_dtype)
        signal_buffers["id"] = signal_streams["id"]
        signal_buffers["name"] = signal_streams["name"]

        # create signal channels
        max_sig_length = 0
        # self._signals = {}
        self._buffer_descriptions = {0 :{0 :{}}}
        self._stream_buffer_slice = {}
        sig_channels = []
        well_indices_to_remove = []
        for stream_index, stream_id in enumerate(signal_streams["id"]):
            
            if int(version) == 20160704:
                sr = 20000.0
                settings = h5file["settings"]
                if "lsb" in settings:
                    gain_uV = settings["lsb"][0] * 1e6
                else:
                    if "gain" not in settings:
                        print("'gain' amd 'lsb' not found in settings. " "Setting gain to 512 (default)")
                        gain = 512
                    else:
                        gain = settings["gain"][0]
                    gain_uV = 3.3 / (1024 * gain) * 1e6
                # sigs = h5file["sig"]
                hdf5_path = "sig"
                mapping = h5file["mapping"]
                ids = np.array(mapping["channel"])
                ids = ids[ids >= 0]
                # self._channel_slice = ids
                self._stream_buffer_slice[stream_id] = ids
            elif int(version) > 20160704:
                settings = h5file["wells"][stream_id][self.rec_name]["settings"]
                sr = settings["sampling"][0]
                if "lsb" in settings:
                    gain_uV = settings["lsb"][0] * 1e6
                else:
                    if "gain" not in settings:
                        print("'gain' amd 'lsb' not found in settings. " "Setting gain to 512 (default)")
                        gain = 512
                    else:
                        gain = settings["gain"][0]
                    gain_uV = 3.3 / (1024 * gain) * 1e6
                mapping = settings["mapping"]
                if "routed" in h5file["wells"][stream_id][self.rec_name]["groups"]:
                    # sigs = h5file["wells"][stream_id][self.rec_name]["groups"]["routed"]["raw"]
                    hdf5_path = f"/wells/{stream_id}/{self.rec_name}/groups/routed/raw"
                else:
                    warnings.warn(f"No 'routed' group found for well {stream_id}")
                    well_indices_to_remove.append(stream_index)
                    continue
<<<<<<< HEAD
                self._stream_buffer_slice[stream_id] = None
            
            buffer_id = stream_id
            shape = h5file[hdf5_path].shape
            self._buffer_descriptions[0][0][buffer_id] = {
                "type" : "hdf5",
                "file_path" : str(self.filename),
                "hdf5_path" : hdf5_path,
                "shape" : shape,
                "time_axis": 1,
            }
            self._stream_buffer_slice[stream_id] = slice(None)

=======
>>>>>>> 585fdbe6

            channel_ids = np.array(mapping["channel"])
            electrode_ids = np.array(mapping["electrode"])
            mask = channel_ids >= 0
            channel_ids = channel_ids[mask]
            electrode_ids = electrode_ids[mask]

            for i, chan_id in enumerate(channel_ids):
                elec_id = electrode_ids[i]
                ch_name = f"ch{chan_id} elec{elec_id}"
                offset_uV = 0
                buffer_id = stream_id
                sig_channels.append(
                    (ch_name, str(chan_id), sr, "uint16", "uV", gain_uV, offset_uV, stream_id, buffer_id)
                )

            # self._signals[stream_id] = sigs
            max_sig_length = max(max_sig_length, shape[1])

        self._t_stop = max_sig_length / sr

        if len(well_indices_to_remove) > 0:
            signal_streams = np.delete(signal_streams, np.array(well_indices_to_remove))

        sig_channels = np.array(sig_channels, dtype=_signal_channel_dtype)

        spike_channels = []
        spike_channels = np.array(spike_channels, dtype=_spike_channel_dtype)

        event_channels = []
        event_channels = np.array(event_channels, dtype=_event_channel_dtype)

        self.header = {}
        self.header["nb_block"] = 1
        self.header["nb_segment"] = [1]
        self.header["signal_buffers"] = signal_buffers
        self.header["signal_streams"] = signal_streams
        self.header["signal_channels"] = sig_channels
        self.header["spike_channels"] = spike_channels
        self.header["event_channels"] = event_channels

        self._generate_minimal_annotations()
        bl_ann = self.raw_annotations["blocks"][0]
        bl_ann["maxwell_version"] = version

    def _segment_t_start(self, block_index, seg_index):
        return 0.0

    def _segment_t_stop(self, block_index, seg_index):
        return self._t_stop

    def _get_analogsignal_buffer_description(self, block_index, seg_index, buffer_id):
        return self._buffer_descriptions[block_index][seg_index][buffer_id]

    # def _get_signal_size(self, block_index, seg_index, stream_index):
    #     stream_id = self.header["signal_streams"][stream_index]["id"]
    #     sigs = self._signals[stream_id]
    #     return sigs.shape[1]

    def _get_signal_t_start(self, block_index, seg_index, stream_index):
        return 0.0

    # def _get_analogsignal_chunk(self, block_index, seg_index, i_start, i_stop, stream_index, channel_indexes):
    #     stream_id = self.header["signal_streams"][stream_index]["id"]
    #     sigs = self._signals[stream_id]

    #     if i_start is None:
    #         i_start = 0
    #     if i_stop is None:
    #         i_stop = sigs.shape[1]

    #     resorted_indexes = None
    #     if channel_indexes is None:
    #         channel_indexes = slice(None)
    #     else:
    #         if np.array(channel_indexes).size > 1 and np.any(np.diff(channel_indexes) < 0):
    #             # get around h5py constraint that it does not allow datasets
    #             # to be indexed out of order
    #             order_f = np.argsort(channel_indexes)
    #             sorted_channel_indexes = channel_indexes[order_f]
    #             # use argsort again on order_f to obtain resorted_indexes
    #             resorted_indexes = np.argsort(order_f)

    #     try:
    #         if resorted_indexes is None:
    #             if self._old_format:
    #                 sigs = sigs[self._channel_slice, i_start:i_stop]
    #                 sigs = sigs[channel_indexes]
    #             else:
    #                 sigs = sigs[channel_indexes, i_start:i_stop]
    #         else:
    #             if self._old_format:
    #                 sigs = sigs[self._channel_slice, i_start:i_stop]
    #                 sigs = sigs[sorted_channel_indexes]
    #             else:
    #                 sigs = sigs[sorted_channel_indexes, i_start:i_stop]
    #             sigs = sigs[resorted_indexes]
    #     except OSError as e:
    #         print("*" * 10)
    #         print(_hdf_maxwell_error)
    #         print("*" * 10)
    #         raise (e)
    #     sigs = sigs.T

    #     return sigs


_hdf_maxwell_error = """Maxwell file format is based on HDF5.
The internal compression requires a custom plugin!!!
This is a big pain for the end user.
You, as a end user, should ask Maxwell company to change this.
Please visit this page and install the missing decompression libraries:
https://share.mxwbio.com/d/4742248b2e674a85be97/
Then, link the decompression library by setting the `HDF5_PLUGIN_PATH` to your
installation location, e.g. via
os.environ['HDF5_PLUGIN_PATH'] = '/path/to/custom/hdf5/plugin/'

Alternatively, you can use the auto_install_maxwell_hdf5_compression_plugin() below
function that do it automagically.
"""


def auto_install_maxwell_hdf5_compression_plugin(hdf5_plugin_path=None, force_download=True):
    if hdf5_plugin_path is None:
        hdf5_plugin_path = os.getenv("HDF5_PLUGIN_PATH", None)
        if hdf5_plugin_path is None:
            hdf5_plugin_path = Path.home() / "hdf5_plugin_path_maxwell"
            os.environ["HDF5_PLUGIN_PATH"] = str(hdf5_plugin_path)
    hdf5_plugin_path = Path(hdf5_plugin_path)
    hdf5_plugin_path.mkdir(exist_ok=True)

    if platform.system() == "Linux":
        remote_lib = "https://share.mxwbio.com/d/4742248b2e674a85be97/files/?p=%2FLinux%2Flibcompression.so&dl=1"
        local_lib = hdf5_plugin_path / "libcompression.so"
    elif platform.system() == "Darwin":
        remote_lib = "https://share.mxwbio.com/d/4742248b2e674a85be97/files/?p=%2FMacOS%2Flibcompression.dylib&dl=1"
        local_lib = hdf5_plugin_path / "libcompression.dylib"
    elif platform.system() == "Windows":
        remote_lib = "https://share.mxwbio.com/d/4742248b2e674a85be97/files/?p=%2FWindows%2Fcompression.dll&dl=1"
        local_lib = hdf5_plugin_path / "compression.dll"

    if not force_download and local_lib.is_file():
        print(f"The h5 compression library for Maxwell is already located in {local_lib}!")
        return

    dist = urlopen(remote_lib)
    with open(local_lib, "wb") as f:
        f.write(dist.read())<|MERGE_RESOLUTION|>--- conflicted
+++ resolved
@@ -166,7 +166,7 @@
                     warnings.warn(f"No 'routed' group found for well {stream_id}")
                     well_indices_to_remove.append(stream_index)
                     continue
-<<<<<<< HEAD
+
                 self._stream_buffer_slice[stream_id] = None
             
             buffer_id = stream_id
@@ -179,9 +179,6 @@
                 "time_axis": 1,
             }
             self._stream_buffer_slice[stream_id] = slice(None)
-
-=======
->>>>>>> 585fdbe6
 
             channel_ids = np.array(mapping["channel"])
             electrode_ids = np.array(mapping["electrode"])
