--- conflicted
+++ resolved
@@ -275,14 +275,11 @@
         signal_streams = np.array(signal_streams, dtype=_signal_stream_dtype)
         signal_channels = np.array(signal_channels, dtype=_signal_channel_dtype)
 
-<<<<<<< HEAD
+
         # no buffer concept here data are too fragmented
         signal_buffers = np.array([], dtype=_signal_buffer_dtype)
 
-        # remove some stream if no wanted
-=======
         # remove some stream if not wanted
->>>>>>> dbd24823
         if self.selected_streams is not None:
             if isinstance(self.selected_streams, str):
                 self.selected_streams = [self.selected_streams]
