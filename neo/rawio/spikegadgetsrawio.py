"""
Class for reading spikegadgets files.
Only continuous signals are supported at the moment.

https://spikegadgets.com/spike-products/

Documentation of the format:
https://bitbucket.org/mkarlsso/trodes/wiki/Configuration

Note :
  * this file format have multiple version. news version include the gain for scaling.
     The actual implementation does not contain this feature because we don't have
     files to test this. So now the gain is "hardcoded" to 1. and so units are
      not handled correctly.

The ".rec" file format contains:
  * a first text part with information in an XML structure
  * a second part for the binary buffer

Author: Samuel Garcia
"""
<<<<<<< HEAD
import functools
from xml.etree import ElementTree
=======

from .baserawio import (
    BaseRawIO,
    _signal_channel_dtype,
    _signal_stream_dtype,
    _spike_channel_dtype,
    _event_channel_dtype,
)
>>>>>>> 60d70333

import numpy as np
from neo.rawio.baserawio import (  # TODO the import location was updated for this notebook
    BaseRawIO,
    _event_channel_dtype,
    _signal_channel_dtype,
    _signal_stream_dtype,
    _spike_channel_dtype,
)
from scipy.stats import linregress

INT_16_CONVERSION = 256


class SpikeGadgetsRawIO(BaseRawIO):
    extensions = ["rec"]
    rawmode = "one-file"

<<<<<<< HEAD
    def __init__(
        self, filename="", selected_streams=None, interpolate_dropped_packets=False
    ):
=======
    def __init__(self, filename="", selected_streams=None):
>>>>>>> 60d70333
        """
        Class for reading spikegadgets files.
        Only continuous signals are supported at the moment.

        Initialize a SpikeGadgetsRawIO for a single ".rec" file.

<<<<<<< HEAD
        Args:
            filename: str
                The filename
            selected_streams: None, list, str
                sublist of streams to load/expose to API
                useful for spikeextractor when one stream only is needed.
                For instance streams = ['ECU', 'trodes']
                'trodes' is name for ephy channel (ntrodes)
            interpolate_dropped_packets: bool
                If True, interpolates single dropped packets in the analog data.
=======
        Parameters
        ----------
        filename: str, default: ''
            The *.rec file to be loaded
        selected_streams: str | list | None, default: None
            sublist of streams to load/expose to API, e.g., ['ECU', 'trodes']
            'trodes' is name for ephy channel (ntrodes)
            None will keep all streams

        Notes
        -----
        This file format has multiple versions:
            - Newer versions include the gain for scaling to microvolts [uV].
            - If the scaling is not found in the header, the gain will be "hardcoded" to 1,
              in which case the units are not handled correctly.
        This will not affect functions that do not rely on the data having physical units,
            e.g., _get_analogsignal_chunk, but functions such as rescale_signal_raw_to_float
            will be inaccurate.

        Examples
        --------
        >>> import neo.rawio
        >>> reader = neo.rawio.SpikeGadgetRawIO(filename='data.rec') # all streams
        # just the electrode channels
        >>> reader_trodes = neo.rawio.SpikeGadgetRawIO(filename='data.rec', selected_streams='trodes')


>>>>>>> 60d70333
        """
        BaseRawIO.__init__(self)
        self.filename = filename
        self.selected_streams = selected_streams
        self.interpolate_dropped_packets = interpolate_dropped_packets

    def _source_name(self):
        return self.filename

    def _produce_ephys_channel_ids(self, n_total_channels, n_channels_per_chip):
        """Compute the channel ID labels
        The ephys channels in the .rec file are stored in the following order:
        hwChan ID of channel 0 of first chip, hwChan ID of channel 0 of second chip, ..., hwChan ID of channel 0 of Nth chip,
        hwChan ID of channel 1 of first chip, hwChan ID of channel 1 of second chip, ..., hwChan ID of channel 1 of Nth chip,
        ...
        So if there are 32 channels per chip and 128 channels (4 chips), then the channel IDs are:
        0, 32, 64, 96, 1, 33, 65, 97, ..., 128
        See also: https://github.com/NeuralEnsemble/python-neo/issues/1215
        """
        x = []
        for k in range(n_channels_per_chip):
            x.append(
                [
                    k + i * n_channels_per_chip
                    for i in range(int(n_total_channels / n_channels_per_chip))
                ]
            )
        return [item for sublist in x for item in sublist]

    def _parse_header(self):
        # parse file until "</Configuration>"
        header_size = None
        with open(self.filename, mode="rb") as f:
            while True:
                line = f.readline()
                if b"</Configuration>" in line:
                    header_size = f.tell()
                    break

            if header_size is None:
                ValueError(
                    "SpikeGadgets: the xml header does not contain '</Configuration>'"
                )

            f.seek(0)
            header_txt = f.read(header_size).decode("utf8")

        # explore xml header
        root = ElementTree.fromstring(header_txt)
<<<<<<< HEAD
        gconf = root.find("GlobalConfiguration")
        hconf = root.find("HardwareConfiguration")
        sconf = root.find("SpikeConfiguration")

        # unix time in milliseconds at creation
        self.system_time_at_creation = gconf.attrib["systemTimeAtCreation"].strip()
        self.timestamp_at_creation = gconf.attrib["timestampAtCreation"].strip()
        # convert to python datetime object
        # dt = datetime.datetime.fromtimestamp(int(self.system_time_at_creation) / 1000.0)

        self._sampling_rate = float(hconf.attrib["samplingRate"])
        num_ephy_channels = int(hconf.attrib["numChannels"])
        try:
            num_chan_per_chip = int(sconf.attrib["chanPerChip"])
        except KeyError:
            num_chan_per_chip = 32  # default value
=======
        gconf = sr = root.find("GlobalConfiguration")
        hconf = root.find("HardwareConfiguration")
        sconf = root.find("SpikeConfiguration")

        self._sampling_rate = float(hconf.attrib["samplingRate"])
        num_ephy_channels = int(hconf.attrib["numChannels"])
>>>>>>> 60d70333

        # explore sub stream and count packet size
        # first bytes is 0x55
        packet_size = 1
        device_bytes = {}
        for device in hconf:
<<<<<<< HEAD
            device_name = device.attrib["name"]
            num_bytes = int(device.attrib["numBytes"])
            device_bytes[device_name] = packet_size
            packet_size += num_bytes
        self.sysClock_byte = (
            device_bytes["SysClock"] if "SysClock" in device_bytes else False
        )
=======
            stream_id = device.attrib["name"]
            if "numBytes" in device.attrib.keys():
                num_bytes = int(device.attrib["numBytes"])
                stream_bytes[stream_id] = packet_size
                packet_size += num_bytes
>>>>>>> 60d70333

        # timestamps 4 uint32
        self._timestamp_byte = packet_size
        packet_size += 4
        assert (
            "sysTimeIncluded" not in hconf.attrib
        ), "sysTimeIncluded not supported yet"
        # if sysTimeIncluded, then 8-byte system clock is included after timestamp

        packet_size += 2 * num_ephy_channels

        # read the binary part lazily
        raw_memmap = np.memmap(self.filename, mode="r", offset=header_size, dtype="<u1")

        num_packet = raw_memmap.size // packet_size
        raw_memmap = raw_memmap[: num_packet * packet_size]
        self._raw_memmap = raw_memmap.reshape(-1, packet_size)

        # create signal channels - parallel lists
        stream_ids = []
        signal_streams = []
        signal_channels = []

        self._mask_channels_ids = {}
        self._mask_channels_bytes = {}
        self._mask_channels_bits = {}  # for digital data

        self.multiplexed_channel_xml = {}  # dictionary from id to channel xml
        if "Multiplexed" in device_bytes:
            self._multiplexed_byte_start = device_bytes["Multiplexed"]
        elif "headstageSensor" in device_bytes:
            self._multiplexed_byte_start = device_bytes["headstageSensor"]

        # walk through xml devices
        for device in hconf:
<<<<<<< HEAD
            device_name = device.attrib["name"]
=======
            stream_id = device.attrib["name"]
>>>>>>> 60d70333
            for channel in device:
                if (
                    device.attrib["name"] in ["Multiplexed", "headstageSensor"]
                    and channel.attrib["dataType"] == "analog"
                ):
                    # the multiplexed analog device has interleaved data from multiple sources
                    # that are sampled at a lower rate.
                    # for each packet,
                    # the interleavedDataIDByte and the interleavedDataIDBit indicate which
                    # channel has an updated value.
                    # the startByte contains the int16 updated value.
                    # if there was no update, use the last value received.
                    # thus, there is a value at every timestamp, but usually it will be the same
                    # as the previous value.
                    # it is assumed that for a given startByte, only one of the
                    # interleavedDataIDByte and interleavedDataIDBit combinations that
                    # use that startByte is active at any given timestamp,
                    # i.e. there should be at most one 1 in the interleavedDataIDByte value
                    # at each timestamp.

                    # the typical mask approach will not work, so store the channel specs
                    # and use them to read the analog data on demand.
                    self.multiplexed_channel_xml[channel.attrib["id"]] = channel
                    continue

<<<<<<< HEAD
                # one device can have streams with different data types,
                # so create a stream_id that differentiates them.
                # users need to be aware of this when using the API
                stream_id = device_name + "_" + channel.attrib["dataType"]

=======
>>>>>>> 60d70333
                if "interleavedDataIDByte" in channel.attrib:
                    # TODO LATER: deal with "headstageSensor" which have interleaved
                    continue

<<<<<<< HEAD
                if channel.attrib["dataType"] == "analog":
=======
                if ("dataType" in channel.attrib.keys()) and (channel.attrib["dataType"] == "analog"):

>>>>>>> 60d70333
                    if stream_id not in stream_ids:
                        stream_ids.append(stream_id)
                        stream_name = stream_id
                        signal_streams.append((stream_name, stream_id))
                        self._mask_channels_ids[stream_id] = []
                        self._mask_channels_bytes[stream_id] = []
                        self._mask_channels_bits[stream_id] = []

                    name = channel.attrib["id"]
                    chan_id = channel.attrib["id"]
                    dtype = "int16"
                    # TODO LATER : handle gain correctly according the file version
                    units = ""
                    gain = 1.0
                    offset = 0.0
                    signal_channels.append(
<<<<<<< HEAD
                        (
                            name,
                            chan_id,
                            self._sampling_rate,
                            dtype,
                            units,
                            gain,
                            offset,
                            stream_id,
                        )
                    )

                    self._mask_channels_ids[stream_id].append(channel.attrib["id"])

                    num_bytes = device_bytes[device_name] + int(
                        channel.attrib["startByte"]
                    )
                    chan_mask_bytes = np.zeros(packet_size, dtype="bool")
                    chan_mask_bytes[num_bytes] = True
                    chan_mask_bytes[num_bytes + 1] = True
                    self._mask_channels_bytes[stream_id].append(chan_mask_bytes)
                    chan_mask_bits = np.zeros(packet_size * 8, dtype="bool")  # TODO
                    self._mask_channels_bits[stream_id].append(chan_mask_bits)

                elif channel.attrib["dataType"] == "digital":  # handle DIO
                    if stream_id not in stream_ids:
                        stream_ids.append(stream_id)
                        stream_name = stream_id
                        signal_streams.append((stream_name, stream_id))
                        self._mask_channels_ids[stream_id] = []
                        self._mask_channels_bytes[stream_id] = []
                        self._mask_channels_bits[stream_id] = []

                    # NOTE store data in signal_channels to make neo happy
                    name = channel.attrib["id"]
                    chan_id = channel.attrib["id"]
                    dtype = "int8"
                    units = ""
                    gain = 1.0
                    offset = 0.0

                    signal_channels.append(
                        (
                            name,
                            chan_id,
                            self._sampling_rate,
                            dtype,
                            units,
                            gain,
                            offset,
                            stream_id,
                        )
                    )

                    self._mask_channels_ids[stream_id].append(channel.attrib["id"])

                    # to handle digital data, need to split the data by bits
                    num_bytes = device_bytes[device_name] + int(
                        channel.attrib["startByte"]
                    )
                    chan_byte_mask = np.zeros(packet_size, dtype="bool")
                    chan_byte_mask[num_bytes] = True
                    self._mask_channels_bytes[stream_id].append(chan_byte_mask)

                    # within the concatenated, masked bytes, mask the bit (flipped order)
                    chan_bit_mask = np.zeros(8 * 1, dtype="bool")
                    chan_bit_mask[int(channel.attrib["bit"])] = True
                    chan_bit_mask = np.flip(chan_bit_mask)
                    self._mask_channels_bits[stream_id].append(chan_bit_mask)

                    # NOTE: _mask_channels_ids, _mask_channels_bytes, and
                    # _mask_channels_bits are parallel lists
=======
                        (name, chan_id, self._sampling_rate, "int16", units, gain, offset, stream_id)
                    )

                    num_bytes = stream_bytes[stream_id] + int(channel.attrib["startByte"])
                    chan_mask = np.zeros(packet_size, dtype="bool")
                    chan_mask[num_bytes] = True
                    chan_mask[num_bytes + 1] = True
                    self._mask_channels_bytes[stream_id].append(chan_mask)
>>>>>>> 60d70333

        if num_ephy_channels > 0:
            stream_id = "trodes"
            stream_name = stream_id
            signal_streams.append((stream_name, stream_id))
            self._mask_channels_bytes[stream_id] = []

            channel_ids = self._produce_ephys_channel_ids(
                num_ephy_channels, num_chan_per_chip
            )

            chan_ind = 0
            self.is_scaleable = "spikeScalingToUv" in sconf[0].attrib
            if not self.is_scaleable:
                self.logger.warning(
                    "Unable to read channel gain scaling (to uV) from .rec header. Data has no physical units!"
                )

            for trode in sconf:
                if "spikeScalingToUv" in trode.attrib:
                    gain = float(trode.attrib["spikeScalingToUv"])
                    units = "uV"
                else:
                    gain = 1  # revert to hardcoded gain
                    units = ""

                for schan in trode:
<<<<<<< HEAD
                    chan_id = str(channel_ids[chan_ind])
                    name = "hwChan " + chan_id

                    # TODO LATER : handle gain correctly according the file version
                    units = ""
                    gain = 1.0
                    offset = 0.0
                    signal_channels.append(
                        (
                            name,
                            chan_id,
                            self._sampling_rate,
                            "int16",
                            units,
                            gain,
                            offset,
                            stream_id,
                        )
                    )

=======
                    name = "trode" + trode.attrib["id"] + "chan" + schan.attrib["hwChan"]
                    chan_id = schan.attrib["hwChan"]

                    offset = 0.0
                    signal_channels.append(
                        (name, chan_id, self._sampling_rate, "int16", units, gain, offset, stream_id)
                    )

>>>>>>> 60d70333
                    chan_mask = np.zeros(packet_size, dtype="bool")
                    num_bytes = packet_size - 2 * num_ephy_channels + 2 * chan_ind
                    chan_mask[num_bytes] = True
                    chan_mask[num_bytes + 1] = True
                    self._mask_channels_bytes[stream_id].append(chan_mask)

                    chan_ind += 1

        # make mask as array (used in _get_analogsignal_chunk(...))
        self._mask_streams = {}
        for stream_id, l in self._mask_channels_bytes.items():
            mask = np.array(l)
            self._mask_channels_bytes[stream_id] = mask
            self._mask_streams[stream_id] = np.any(mask, axis=0)

        signal_streams = np.array(signal_streams, dtype=_signal_stream_dtype)
        signal_channels = np.array(signal_channels, dtype=_signal_channel_dtype)

        # remove some stream if no wanted
        if self.selected_streams is not None:
            if isinstance(self.selected_streams, str):
                self.selected_streams = [self.selected_streams]
            if not isinstance(self.selected_streams, list):
                raise TypeError(
                    f"`selected_streams` must be of type str or list not of type {type(self.selected_streams)}"
                )

            keep = np.isin(signal_streams["id"], self.selected_streams)
            signal_streams = signal_streams[keep]

            keep = np.isin(signal_channels["stream_id"], self.selected_streams)
            signal_channels = signal_channels[keep]

        # No events channels
        event_channels = []
        event_channels = np.array(event_channels, dtype=_event_channel_dtype)

        # No spikes  channels
        spike_channels = []
        spike_channels = np.array(spike_channels, dtype=_spike_channel_dtype)

        # fille into header dict
        self.header = {}
        self.header["nb_block"] = 1
        self.header["nb_segment"] = [1]
        self.header["signal_streams"] = signal_streams
        self.header["signal_channels"] = signal_channels
        self.header["spike_channels"] = spike_channels
        self.header["event_channels"] = event_channels
<<<<<<< HEAD

        # initialize interpolate index as none so can check if it has been set in a trodes timestamps call
        self.interpolate_index = None
=======
>>>>>>> 60d70333

        self._generate_minimal_annotations()
        # info from GlobalConfiguration in xml are copied to block and seg annotations
        bl_ann = self.raw_annotations["blocks"][0]
        seg_ann = self.raw_annotations["blocks"][0]["segments"][0]
        for ann in (bl_ann, seg_ann):
            ann.update(gconf.attrib)

    def _segment_t_start(self, block_index, seg_index):
        return 0.0

    def _segment_t_stop(self, block_index, seg_index):
        size = self._raw_memmap.shape[0]
        t_stop = size / self._sampling_rate
        return t_stop

    def _get_signal_size(self, block_index, seg_index, stream_index):
        if self.interpolate_dropped_packets and self.interpolate_index is None:
            raise ValueError("interpolate_index must be set before calling this")
        size = self._raw_memmap.shape[0]
        return size

    def _get_signal_t_start(self, block_index, seg_index, stream_index):
        return 0.0

<<<<<<< HEAD
    def _get_analogsignal_chunk(
        self, block_index, seg_index, i_start, i_stop, stream_index, channel_indexes
    ):
=======
    def _get_analogsignal_chunk(self, block_index, seg_index, i_start, i_stop, stream_index, channel_indexes):
>>>>>>> 60d70333
        stream_id = self.header["signal_streams"][stream_index]["id"]

        raw_unit8 = self._raw_memmap[i_start:i_stop]

        num_chan = len(self._mask_channels_bytes[stream_id])
        re_order = None
        if channel_indexes is None:
            # no loop : entire stream mask
            stream_mask = self._mask_streams[stream_id]
        else:
            # accumulate mask
            if isinstance(channel_indexes, slice):
                chan_inds = np.arange(num_chan)[channel_indexes]
            else:
                chan_inds = channel_indexes

                if np.any(np.diff(channel_indexes) < 0):
                    # handle channel are not ordered
                    sorted_channel_indexes = np.sort(channel_indexes)
<<<<<<< HEAD
                    re_order = np.array(
                        [
                            list(sorted_channel_indexes).index(ch)
                            for ch in channel_indexes
                        ]
                    )
=======
                    re_order = np.array([list(sorted_channel_indexes).index(ch) for ch in channel_indexes])
>>>>>>> 60d70333

            stream_mask = np.zeros(raw_unit8.shape[1], dtype="bool")
            for chan_ind in chan_inds:
                chan_mask = self._mask_channels_bytes[stream_id][chan_ind]
                stream_mask |= chan_mask

        # this copies the data from the memmap into memory
        raw_unit8_mask = raw_unit8[:, stream_mask]
        shape = raw_unit8_mask.shape
        shape = (shape[0], shape[1] // 2)
        # reshape the and retype by view
<<<<<<< HEAD
        raw_unit16 = raw_unit8_mask.reshape(-1).view("int16").reshape(shape)
=======
        raw_unit16 = raw_unit8_mask.flatten().view("int16").reshape(shape)
>>>>>>> 60d70333

        if re_order is not None:
            raw_unit16 = raw_unit16[:, re_order]

        if stream_id == "ECU_analog":
            # automatically include the interleaved analog signals:
            analog_multiplexed_data = self.get_analogsignal_multiplexed()[
                i_start:i_stop, :
            ]
            raw_unit16 = np.concatenate((raw_unit16, analog_multiplexed_data), axis=1)

        return raw_unit16

    def get_analogsignal_timestamps(self, i_start, i_stop):
        if not self.interpolate_dropped_packets:
            # no interpolation
            raw_uint8 = self._raw_memmap[
                i_start:i_stop, self._timestamp_byte : self._timestamp_byte + 4
            ]
            raw_uint32 = (
                raw_uint8.view("uint8").reshape(-1, 4).view("uint32").reshape(-1)
            )
            return raw_uint32

        if self.interpolate_dropped_packets and self.interpolate_index is None:
            # first call in a interpolation iterator, needs to find the dropped packets
            # has to run through the entire file to find missing packets
            raw_uint8 = self._raw_memmap[
                :, self._timestamp_byte : self._timestamp_byte + 4
            ]
            raw_uint32 = (
                raw_uint8.view("uint8").reshape(-1, 4).view("uint32").reshape(-1)
            )
            self.interpolate_index = np.where(np.diff(raw_uint32) == 2)[
                0
            ]  # find locations of single dropped packets
            self._interpolate_raw_memmap()  # interpolates in the memmap

        # subsequent calls in a interpolation iterator don't remake the interpolated memmap, start here
        if i_stop is None:
            i_stop = self._raw_memmap.shape[0]
        raw_uint8 = self._raw_memmap[
            i_start:i_stop, self._timestamp_byte : self._timestamp_byte + 4
        ]
        raw_uint32 = raw_uint8.view("uint8").reshape(-1, 4).view("uint32").reshape(-1)
        # add +1 to the inserted locations
        inserted_locations = np.array(self._raw_memmap.inserted_locations) - i_start + 1
        inserted_locations = inserted_locations[
            (inserted_locations >= 0) & (inserted_locations < i_stop - i_start)
        ]
        if not len(inserted_locations) == 0:
            raw_uint32[inserted_locations] += 1
        return raw_uint32

    def get_sys_clock(self, i_start, i_stop):
        if not self.sysClock_byte:
            raise ValueError("sysClock not available")
        if i_stop is None:
            i_stop = self._raw_memmap.shape[0]
        raw_uint8 = self._raw_memmap[
            i_start:i_stop, self.sysClock_byte : self.sysClock_byte + 8
        ]
        raw_uint64 = raw_uint8.view(dtype=np.int64).reshape(-1)
        return raw_uint64

    @functools.lru_cache(maxsize=2)
    def get_analogsignal_multiplexed(self, channel_names=None) -> np.ndarray:
        print("compute multiplex cache", self.filename)
        if channel_names is None:
            # read all multiplexed channels
            channel_names = list(self.multiplexed_channel_xml.keys())
        else:
            for ch_name in channel_names:
                if ch_name not in self.multiplexed_channel_xml:
                    raise ValueError(f"Channel name '{ch_name}' not found in file.")

        # because of the encoding scheme, it is easiest to read all the data in sequence
        # one packet at a time
        num_packet = self._raw_memmap.shape[0]
        analog_multiplexed_data = np.empty(
            (num_packet, len(channel_names)), dtype=np.int16
        )

        # precompute the static data offsets
        data_offsets = np.empty((len(channel_names), 3), dtype=int)
        for j, ch_name in enumerate(channel_names):
            ch_xml = self.multiplexed_channel_xml[ch_name]
            data_offsets[j, 0] = int(
                self._multiplexed_byte_start + int(ch_xml.attrib["startByte"])
            )
            data_offsets[j, 1] = int(ch_xml.attrib["interleavedDataIDByte"])
            data_offsets[j, 2] = int(ch_xml.attrib["interleavedDataIDBit"])
        interleaved_data_id_byte_values = self._raw_memmap[:, data_offsets[:, 1]]
        interleaved_data_id_bit_values = (
            interleaved_data_id_byte_values >> data_offsets[:, 2]
        ) & 1
        # calculate which packets encode for which channel
        initialize_stream_mask = np.logical_or(
            (np.arange(num_packet) == 0)[:, None], interleaved_data_id_bit_values == 1
        )
        # read the data into int16
        data = (
            self._raw_memmap[:, data_offsets[:, 0]]
            + self._raw_memmap[:, data_offsets[:, 0] + 1] * INT_16_CONVERSION
        )
        # initialize the first row
        analog_multiplexed_data[0] = data[0]
        # for packets that do not have an update for a channel, use the previous value
        for i in range(1, num_packet):
            analog_multiplexed_data[i] = np.where(
                initialize_stream_mask[i], data[i], analog_multiplexed_data[i - 1]
            )
        return analog_multiplexed_data

    def get_analogsignal_multiplexed_partial(
        self,
        i_start: int,
        i_stop: int,
        channel_names: list = None,
        padding: int = 30000,
    ) -> np.ndarray:
        """Alternative method to access part of the multiplexed data.
        Not memory efficient for many calls because it reads a buffer chunk before the requested data.
        Better than get_analogsignal_multiplexed when need one call to specific time region

        Parameters
        ----------
        i_start : int
            index start
        i_stop : int
            index stop
        channel_names : list[str], optional
            channels to get, by default None will get all multiplex channels
        padding : int, optional
            how many packets before the desired series to load to ensure every channel receives update before requested,
            by default 30000

        Returns
        -------
        np.ndarray
            multiplex data

        Raises
        ------
        ValueError
            _description_
        """
        print("compute multiplex cache", self.filename)
        if channel_names is None:
            # read all multiplexed channels
            channel_names = list(self.multiplexed_channel_xml.keys())
        else:
            for ch_name in channel_names:
                if ch_name not in self.multiplexed_channel_xml:
                    raise ValueError(f"Channel name '{ch_name}' not found in file.")
        # determine which packets to get from data
        padding = min(padding, i_start)
        i_start = i_start - padding
        if i_stop is None:
            i_stop = self._raw_memmap.shape[0]

        # Make object to hold data
        num_packet = i_stop - i_start
        analog_multiplexed_data = np.empty(
            (num_packet, len(channel_names)), dtype=np.int16
        )

        # precompute the static data offsets
        data_offsets = np.empty((len(channel_names), 3), dtype=int)
        for j, ch_name in enumerate(channel_names):
            ch_xml = self.multiplexed_channel_xml[ch_name]
            data_offsets[j, 0] = int(
                self._multiplexed_byte_start + int(ch_xml.attrib["startByte"])
            )
            data_offsets[j, 1] = int(ch_xml.attrib["interleavedDataIDByte"])
            data_offsets[j, 2] = int(ch_xml.attrib["interleavedDataIDBit"])
        interleaved_data_id_byte_values = self._raw_memmap[
            i_start:i_stop, data_offsets[:, 1]
        ]
        interleaved_data_id_bit_values = (
            interleaved_data_id_byte_values >> data_offsets[:, 2]
        ) & 1
        # calculate which packets encode for which channel
        initialize_stream_mask = np.logical_or(
            (np.arange(num_packet) == 0)[:, None], interleaved_data_id_bit_values == 1
        )
        # read the data into int16
        data = (
            self._raw_memmap[i_start:i_stop, data_offsets[:, 0]]
            + self._raw_memmap[i_start:i_stop, data_offsets[:, 0] + 1]
            * INT_16_CONVERSION
        )
        # initialize the first row
        analog_multiplexed_data[0] = data[0]
        # for packets that do not have an update for a channel, use the previous value
        # this method assumes that every channel has an update within the buffer
        for i in range(1, num_packet):
            analog_multiplexed_data[i] = np.where(
                initialize_stream_mask[i], data[i], analog_multiplexed_data[i - 1]
            )
        return analog_multiplexed_data[padding:]

    def get_digitalsignal(self, stream_id, channel_id):
        # stream_id = self.header["signal_streams"][stream_index]["id"]

        # for now, allow only reading the entire dataset
        i_start = 0
        i_stop = None

        channel_index = -1
        for i, chan_id in enumerate(self._mask_channels_ids[stream_id]):
            if chan_id == channel_id:
                channel_index = i
                break
        assert (
            channel_index >= 0
        ), f"channel_id {channel_id} not found in stream {stream_id}"

        # num_chan = len(self._mask_channels_bytes[stream_id])
        # re_order = None
        # if channel_indexes is None:
        #     # no loop : entire stream mask
        #     stream_mask = self._mask_streams[stream_id]
        # else:
        #     # accumulate mask
        #     if isinstance(channel_indexes, slice):
        #         chan_inds = np.arange(num_chan)[channel_indexes]
        #     else:
        #         chan_inds = channel_indexes

        #         if np.any(np.diff(channel_indexes) < 0):
        #             # handle channel are not ordered
        #             sorted_channel_indexes = np.sort(channel_indexes)
        #             re_order = np.array(
        #                 [
        #                     list(sorted_channel_indexes).index(ch)
        #                     for ch in channel_indexes
        #                 ]
        #             )

        #     stream_mask = np.zeros(raw_packets.shape[1], dtype="bool")
        #     for chan_ind in chan_inds:
        #         chan_mask = self._mask_channels_bytes[stream_id][chan_ind]
        #         stream_mask |= chan_mask

        # this copies the data from the memmap into memory
        byte_mask = self._mask_channels_bytes[stream_id][channel_index]
        raw_packets_masked = self._raw_memmap[i_start:i_stop, byte_mask]

        bit_mask = self._mask_channels_bits[stream_id][channel_index]
        continuous_dio = np.unpackbits(raw_packets_masked, axis=1)[:, bit_mask].reshape(
            -1
        )
        change_dir = np.diff(continuous_dio).astype(
            np.int8
        )  # possible values: [-1, 0, 1]
        change_dir_trim = change_dir[change_dir != 0]  # keeps -1 and 1
        change_dir_trim[change_dir_trim == -1] = 0  # change -1 to 0
        # resulting array has 1 when there is a change from 0 to 1,
        # 0 when there is change from 1 to 0

        # track the timestamps when there is a change from 0 to 1 or 1 to 0
        if self.sysClock_byte:
            timestamps = self.get_regressed_systime(i_start, i_stop)
        else:
            timestamps = self.get_systime_from_trodes_timestamps(i_start, i_stop)
        dio_change_times = timestamps[np.where(change_dir)[0] + 1]

        # insert the first timestamp with the first value
        dio_change_times = np.insert(dio_change_times, 0, timestamps[0])
        change_dir_trim = np.insert(change_dir_trim, 0, continuous_dio[0])

        change_dir_trim = change_dir_trim.astype(np.uint8)

        # if re_order is not None:
        #     raw_unit16 = raw_unit16[:, re_order]

        return dio_change_times, change_dir_trim

    @functools.lru_cache(maxsize=1)
    def get_regressed_systime(self, i_start, i_stop=None):
        NANOSECONDS_PER_SECOND = 1e9
        # get values
        trodestime = self.get_analogsignal_timestamps(i_start, i_stop)
        systime_seconds = self.get_sys_clock(i_start, i_stop)
        # Convert
        trodestime_index = np.asarray(trodestime, dtype=np.float64)
        # regress
        slope, intercept, _, _, _ = linregress(trodestime_index, systime_seconds)
        adjusted_timestamps = intercept + slope * trodestime_index
        return (adjusted_timestamps) / NANOSECONDS_PER_SECOND

    @functools.lru_cache(maxsize=1)
    def get_systime_from_trodes_timestamps(self, i_start, i_stop=None):
        MILLISECONDS_PER_SECOND = 1e3
        # get values
        trodestime = self.get_analogsignal_timestamps(i_start, i_stop)
        initial_time = self.get_analogsignal_timestamps(0, 1)[0]
        return (trodestime - initial_time) * (1.0 / self._sampling_rate) + int(
            self.system_time_at_creation
        ) / MILLISECONDS_PER_SECOND

    def _interpolate_raw_memmap(
        self,
    ):
        # """Interpolates single dropped packets in the analog data."""
        print("Interpolate memmap: ", self.filename)
        self._raw_memmap = InsertedMemmap(self._raw_memmap, self.interpolate_index)


class InsertedMemmap:
    """
    class to return slices into an interpolated memmap
    Avoids loading data into memory during np.insert
    """

    def __init__(self, _raw_memmap, inserted_index=[]) -> None:
        self._raw_memmap = _raw_memmap
        self.mapped_index = np.arange(self._raw_memmap.shape[0])
        self.mapped_index = np.insert(
            self.mapped_index, inserted_index, self.mapped_index[inserted_index]
        )
        self.inserted_locations = inserted_index + np.arange(len(inserted_index))
        self.shape = (self.mapped_index.size, self._raw_memmap.shape[1])

    def __getitem__(self, index):
        # request a slice in both time and channel
        if isinstance(index, tuple):
            index_chan = index[1]
            return self._raw_memmap[self.access_coordinates(index[0]), index_chan]
        # request a slice in time
        return self._raw_memmap[self.access_coordinates(index)]

    def access_coordinates(self, index):
        if isinstance(index, int):
            return self.mapped_index[index]
        # if slice object
        elif isinstance(index, slice):
            # see if slice contains inserted values
            if (
                (
                    (not index.start is None)
                    and (not index.stop is None)
                    and np.any(
                        (self.inserted_locations >= index.start)
                        & (self.inserted_locations < index.stop)
                    )
                )
                | (
                    (index.start is None)
                    and (not index.stop is None)
                    and np.any(self.inserted_locations < index.stop)
                )
                | (
                    index.stop is None
                    and (not index.start is None)
                    and np.any(self.inserted_locations > index.start)
                )
                | (
                    index.start is None
                    and index.stop is None
                    and len(self.inserted_locations) > 0
                )
            ):
                # if so, need to use advanced indexing. return list of indeces
                return self.mapped_index[index]
            # if not, return slice object with coordinates adjusted
            else:
                return slice(
                    index.start
                    - np.searchsorted(self.inserted_locations, index.start, "right"),
                    index.stop
                    - np.searchsorted(self.inserted_locations, index.stop, "right"),
                    index.step,
                )
        # if list of indeces
        else:
            return self.mapped_index[index]<|MERGE_RESOLUTION|>--- conflicted
+++ resolved
@@ -19,22 +19,11 @@
 
 Author: Samuel Garcia
 """
-<<<<<<< HEAD
 import functools
 from xml.etree import ElementTree
-=======
-
+
+import numpy as np
 from .baserawio import (
-    BaseRawIO,
-    _signal_channel_dtype,
-    _signal_stream_dtype,
-    _spike_channel_dtype,
-    _event_channel_dtype,
-)
->>>>>>> 60d70333
-
-import numpy as np
-from neo.rawio.baserawio import (  # TODO the import location was updated for this notebook
     BaseRawIO,
     _event_channel_dtype,
     _signal_channel_dtype,
@@ -50,31 +39,15 @@
     extensions = ["rec"]
     rawmode = "one-file"
 
-<<<<<<< HEAD
     def __init__(
         self, filename="", selected_streams=None, interpolate_dropped_packets=False
     ):
-=======
-    def __init__(self, filename="", selected_streams=None):
->>>>>>> 60d70333
         """
         Class for reading spikegadgets files.
         Only continuous signals are supported at the moment.
 
         Initialize a SpikeGadgetsRawIO for a single ".rec" file.
 
-<<<<<<< HEAD
-        Args:
-            filename: str
-                The filename
-            selected_streams: None, list, str
-                sublist of streams to load/expose to API
-                useful for spikeextractor when one stream only is needed.
-                For instance streams = ['ECU', 'trodes']
-                'trodes' is name for ephy channel (ntrodes)
-            interpolate_dropped_packets: bool
-                If True, interpolates single dropped packets in the analog data.
-=======
         Parameters
         ----------
         filename: str, default: ''
@@ -83,6 +56,8 @@
             sublist of streams to load/expose to API, e.g., ['ECU', 'trodes']
             'trodes' is name for ephy channel (ntrodes)
             None will keep all streams
+        interpolate_dropped_packets: bool, default: False
+            If True, interpolates single dropped packets in the analog data.
 
         Notes
         -----
@@ -102,7 +77,6 @@
         >>> reader_trodes = neo.rawio.SpikeGadgetRawIO(filename='data.rec', selected_streams='trodes')
 
 
->>>>>>> 60d70333
         """
         BaseRawIO.__init__(self)
         self.filename = filename
@@ -152,7 +126,6 @@
 
         # explore xml header
         root = ElementTree.fromstring(header_txt)
-<<<<<<< HEAD
         gconf = root.find("GlobalConfiguration")
         hconf = root.find("HardwareConfiguration")
         sconf = root.find("SpikeConfiguration")
@@ -169,35 +142,20 @@
             num_chan_per_chip = int(sconf.attrib["chanPerChip"])
         except KeyError:
             num_chan_per_chip = 32  # default value
-=======
-        gconf = sr = root.find("GlobalConfiguration")
-        hconf = root.find("HardwareConfiguration")
-        sconf = root.find("SpikeConfiguration")
-
-        self._sampling_rate = float(hconf.attrib["samplingRate"])
-        num_ephy_channels = int(hconf.attrib["numChannels"])
->>>>>>> 60d70333
 
         # explore sub stream and count packet size
         # first bytes is 0x55
         packet_size = 1
         device_bytes = {}
         for device in hconf:
-<<<<<<< HEAD
             device_name = device.attrib["name"]
-            num_bytes = int(device.attrib["numBytes"])
-            device_bytes[device_name] = packet_size
-            packet_size += num_bytes
+            if "numBytes" in device.attrib.keys():
+                num_bytes = int(device.attrib["numBytes"])
+                device_bytes[device_name] = packet_size
+                packet_size += num_bytes
         self.sysClock_byte = (
             device_bytes["SysClock"] if "SysClock" in device_bytes else False
         )
-=======
-            stream_id = device.attrib["name"]
-            if "numBytes" in device.attrib.keys():
-                num_bytes = int(device.attrib["numBytes"])
-                stream_bytes[stream_id] = packet_size
-                packet_size += num_bytes
->>>>>>> 60d70333
 
         # timestamps 4 uint32
         self._timestamp_byte = packet_size
@@ -233,11 +191,7 @@
 
         # walk through xml devices
         for device in hconf:
-<<<<<<< HEAD
             device_name = device.attrib["name"]
-=======
-            stream_id = device.attrib["name"]
->>>>>>> 60d70333
             for channel in device:
                 if (
                     device.attrib["name"] in ["Multiplexed", "headstageSensor"]
@@ -263,24 +217,16 @@
                     self.multiplexed_channel_xml[channel.attrib["id"]] = channel
                     continue
 
-<<<<<<< HEAD
                 # one device can have streams with different data types,
                 # so create a stream_id that differentiates them.
                 # users need to be aware of this when using the API
                 stream_id = device_name + "_" + channel.attrib["dataType"]
 
-=======
->>>>>>> 60d70333
                 if "interleavedDataIDByte" in channel.attrib:
                     # TODO LATER: deal with "headstageSensor" which have interleaved
                     continue
 
-<<<<<<< HEAD
                 if channel.attrib["dataType"] == "analog":
-=======
-                if ("dataType" in channel.attrib.keys()) and (channel.attrib["dataType"] == "analog"):
-
->>>>>>> 60d70333
                     if stream_id not in stream_ids:
                         stream_ids.append(stream_id)
                         stream_name = stream_id
@@ -296,49 +242,6 @@
                     units = ""
                     gain = 1.0
                     offset = 0.0
-                    signal_channels.append(
-<<<<<<< HEAD
-                        (
-                            name,
-                            chan_id,
-                            self._sampling_rate,
-                            dtype,
-                            units,
-                            gain,
-                            offset,
-                            stream_id,
-                        )
-                    )
-
-                    self._mask_channels_ids[stream_id].append(channel.attrib["id"])
-
-                    num_bytes = device_bytes[device_name] + int(
-                        channel.attrib["startByte"]
-                    )
-                    chan_mask_bytes = np.zeros(packet_size, dtype="bool")
-                    chan_mask_bytes[num_bytes] = True
-                    chan_mask_bytes[num_bytes + 1] = True
-                    self._mask_channels_bytes[stream_id].append(chan_mask_bytes)
-                    chan_mask_bits = np.zeros(packet_size * 8, dtype="bool")  # TODO
-                    self._mask_channels_bits[stream_id].append(chan_mask_bits)
-
-                elif channel.attrib["dataType"] == "digital":  # handle DIO
-                    if stream_id not in stream_ids:
-                        stream_ids.append(stream_id)
-                        stream_name = stream_id
-                        signal_streams.append((stream_name, stream_id))
-                        self._mask_channels_ids[stream_id] = []
-                        self._mask_channels_bytes[stream_id] = []
-                        self._mask_channels_bits[stream_id] = []
-
-                    # NOTE store data in signal_channels to make neo happy
-                    name = channel.attrib["id"]
-                    chan_id = channel.attrib["id"]
-                    dtype = "int8"
-                    units = ""
-                    gain = 1.0
-                    offset = 0.0
-
                     signal_channels.append(
                         (
                             name,
@@ -354,6 +257,48 @@
 
                     self._mask_channels_ids[stream_id].append(channel.attrib["id"])
 
+                    num_bytes = device_bytes[device_name] + int(
+                        channel.attrib["startByte"]
+                    )
+                    chan_mask_bytes = np.zeros(packet_size, dtype="bool")
+                    chan_mask_bytes[num_bytes] = True
+                    chan_mask_bytes[num_bytes + 1] = True
+                    self._mask_channels_bytes[stream_id].append(chan_mask_bytes)
+                    chan_mask_bits = np.zeros(packet_size * 8, dtype="bool")  # TODO
+                    self._mask_channels_bits[stream_id].append(chan_mask_bits)
+
+                elif channel.attrib["dataType"] == "digital":  # handle DIO
+                    if stream_id not in stream_ids:
+                        stream_ids.append(stream_id)
+                        stream_name = stream_id
+                        signal_streams.append((stream_name, stream_id))
+                        self._mask_channels_ids[stream_id] = []
+                        self._mask_channels_bytes[stream_id] = []
+                        self._mask_channels_bits[stream_id] = []
+
+                    # NOTE store data in signal_channels to make neo happy
+                    name = channel.attrib["id"]
+                    chan_id = channel.attrib["id"]
+                    dtype = "int8"
+                    units = ""
+                    gain = 1.0
+                    offset = 0.0
+
+                    signal_channels.append(
+                        (
+                            name,
+                            chan_id,
+                            self._sampling_rate,
+                            dtype,
+                            units,
+                            gain,
+                            offset,
+                            stream_id,
+                        )
+                    )
+
+                    self._mask_channels_ids[stream_id].append(channel.attrib["id"])
+
                     # to handle digital data, need to split the data by bits
                     num_bytes = device_bytes[device_name] + int(
                         channel.attrib["startByte"]
@@ -370,16 +315,6 @@
 
                     # NOTE: _mask_channels_ids, _mask_channels_bytes, and
                     # _mask_channels_bits are parallel lists
-=======
-                        (name, chan_id, self._sampling_rate, "int16", units, gain, offset, stream_id)
-                    )
-
-                    num_bytes = stream_bytes[stream_id] + int(channel.attrib["startByte"])
-                    chan_mask = np.zeros(packet_size, dtype="bool")
-                    chan_mask[num_bytes] = True
-                    chan_mask[num_bytes + 1] = True
-                    self._mask_channels_bytes[stream_id].append(chan_mask)
->>>>>>> 60d70333
 
         if num_ephy_channels > 0:
             stream_id = "trodes"
@@ -407,7 +342,6 @@
                     units = ""
 
                 for schan in trode:
-<<<<<<< HEAD
                     chan_id = str(channel_ids[chan_ind])
                     name = "hwChan " + chan_id
 
@@ -428,16 +362,6 @@
                         )
                     )
 
-=======
-                    name = "trode" + trode.attrib["id"] + "chan" + schan.attrib["hwChan"]
-                    chan_id = schan.attrib["hwChan"]
-
-                    offset = 0.0
-                    signal_channels.append(
-                        (name, chan_id, self._sampling_rate, "int16", units, gain, offset, stream_id)
-                    )
-
->>>>>>> 60d70333
                     chan_mask = np.zeros(packet_size, dtype="bool")
                     num_bytes = packet_size - 2 * num_ephy_channels + 2 * chan_ind
                     chan_mask[num_bytes] = True
@@ -487,12 +411,9 @@
         self.header["signal_channels"] = signal_channels
         self.header["spike_channels"] = spike_channels
         self.header["event_channels"] = event_channels
-<<<<<<< HEAD
 
         # initialize interpolate index as none so can check if it has been set in a trodes timestamps call
         self.interpolate_index = None
-=======
->>>>>>> 60d70333
 
         self._generate_minimal_annotations()
         # info from GlobalConfiguration in xml are copied to block and seg annotations
@@ -518,13 +439,9 @@
     def _get_signal_t_start(self, block_index, seg_index, stream_index):
         return 0.0
 
-<<<<<<< HEAD
     def _get_analogsignal_chunk(
         self, block_index, seg_index, i_start, i_stop, stream_index, channel_indexes
     ):
-=======
-    def _get_analogsignal_chunk(self, block_index, seg_index, i_start, i_stop, stream_index, channel_indexes):
->>>>>>> 60d70333
         stream_id = self.header["signal_streams"][stream_index]["id"]
 
         raw_unit8 = self._raw_memmap[i_start:i_stop]
@@ -544,16 +461,12 @@
                 if np.any(np.diff(channel_indexes) < 0):
                     # handle channel are not ordered
                     sorted_channel_indexes = np.sort(channel_indexes)
-<<<<<<< HEAD
                     re_order = np.array(
                         [
                             list(sorted_channel_indexes).index(ch)
                             for ch in channel_indexes
                         ]
                     )
-=======
-                    re_order = np.array([list(sorted_channel_indexes).index(ch) for ch in channel_indexes])
->>>>>>> 60d70333
 
             stream_mask = np.zeros(raw_unit8.shape[1], dtype="bool")
             for chan_ind in chan_inds:
@@ -565,11 +478,7 @@
         shape = raw_unit8_mask.shape
         shape = (shape[0], shape[1] // 2)
         # reshape the and retype by view
-<<<<<<< HEAD
         raw_unit16 = raw_unit8_mask.reshape(-1).view("int16").reshape(shape)
-=======
-        raw_unit16 = raw_unit8_mask.flatten().view("int16").reshape(shape)
->>>>>>> 60d70333
 
         if re_order is not None:
             raw_unit16 = raw_unit16[:, re_order]
