"""
RawIO for reading data from Neuralynx files.
This IO supports NCS, NEV, NSE and NTT file formats.


NCS contains the sampled signal for one channel
NEV contains events
NSE contains spikes and waveforms for mono electrodes
NTT contains spikes and waveforms for tetrodes
<<<<<<< HEAD

NCS files can contains gaps that can be detected in irregularity
in timestamps of data blocks. Each gap leads to one new segment being defined.
Some NCS files may need to be read entirely to detect those gaps, which can be slow.

Author: Julia Sprenger, Carlos Canova, Samuel Garcia
"""
# from __future__ import unicode_literals is not compatible with numpy.dtype both py2 py3


from neo.rawio.baserawio import (BaseRawIO, _signal_channel_dtype,
                        _unit_channel_dtype, _event_channel_dtype)

import numpy as np
import os
from collections import (namedtuple, OrderedDict)

from neo.rawio.neuralynxrawio.NcsBlocks import (NcsBlock, NcsBlocksFactory)
from neo.rawio.neuralynxrawio.NlxHeader import NlxHeader


class NeuralynxRawIO(BaseRawIO):
    """"
    Class for reading datasets recorded by Neuralynx.

    This version only works with rawmode of one-dir for a single directory.

    Examples:
        >>> reader = NeuralynxRawIO(dirname='Cheetah_v5.5.1/original_data')
        >>> reader.parse_header()

            Inspect all files in the directory.

        >>> print(reader)

            Display all information about signal channels, units, segment size....
    """
    extensions = ['nse', 'ncs', 'nev', 'ntt']
    rawmode = 'one-dir'

    _ncs_dtype = [('timestamp', 'uint64'), ('channel_id', 'uint32'), ('sample_rate', 'uint32'),
                  ('nb_valid', 'uint32'), ('samples', 'int16', (NcsBlock._BLOCK_SIZE))]

    def __init__(self, dirname='', keep_original_times=False, **kargs):
        """
        Parameters
        ----------
        dirname: str
            name of directory containing all files for dataset
        keep_original_times:
            if True, keep original start time as in files,
            otherwise set 0 of time to first time in dataset
        """
        self.dirname = dirname
        self.keep_original_times = keep_original_times
        BaseRawIO.__init__(self, **kargs)

    def _source_name(self):
        return self.dirname

    def _parse_header(self):

        sig_channels = []
        unit_channels = []
        event_channels = []

        self.ncs_filenames = OrderedDict()  # (chan_name, chan_id): filename
        self.nse_ntt_filenames = OrderedDict()  # (chan_name, chan_id): filename
        self.nev_filenames = OrderedDict()  # chan_id: filename

        self._nev_memmap = {}
        self._spike_memmap = {}
        self.internal_unit_ids = []  # channel_index > ((channel_name, channel_id), unit_id)
        self.internal_event_ids = []
        self._empty_ncs = []  # this list contains filenames of empty files
        self._empty_nev = []
        self._empty_nse_ntt = []

        # Explore the directory looking for ncs, nev, nse and ntt
        # and construct channels headers.
        signal_annotations = []
        unit_annotations = []
        event_annotations = []

        for filename in sorted(os.listdir(self.dirname)):
            filename = os.path.join(self.dirname, filename)

            _, ext = os.path.splitext(filename)
            ext = ext[1:]  # remove dot
            ext = ext.lower()  # make lower case for comparisons
            if ext not in self.extensions:
                continue

            # Skip Ncs files with only header. Other empty file types
            # will have an empty dataset constructed later.
            if (os.path.getsize(filename) <= NlxHeader.HEADER_SIZE) and ext in ['ncs']:
                self._empty_ncs.append(filename)
                continue

            # All file have more or less the same header structure
            info = NlxHeader.build_for_file(filename)
            chan_names = info['channel_names']
            chan_ids = info['channel_ids']

            for idx, chan_id in enumerate(chan_ids):
                chan_name = chan_names[idx]

                chan_uid = (chan_name, chan_id)
                if ext == 'ncs':
                    # a sampled signal channel
                    units = 'uV'
                    gain = info['bit_to_microVolt'][idx]
                    if info.get('input_inverted', False):
                        gain *= -1
                    offset = 0.
                    group_id = 0
                    sig_channels.append((chan_name, chan_id, info['sampling_rate'],
                                         'int16', units, gain, offset, group_id))
                    self.ncs_filenames[chan_uid] = filename
                    keys = [
                        'DspFilterDelay_µs',
                        'recording_opened',
                        'FileType',
                        'DspDelayCompensation',
                        'recording_closed',
                        'DspLowCutFilterType',
                        'HardwareSubSystemName',
                        'DspLowCutNumTaps',
                        'DSPLowCutFilterEnabled',
                        'HardwareSubSystemType',
                        'DspHighCutNumTaps',
                        'ADMaxValue',
                        'DspLowCutFrequency',
                        'DSPHighCutFilterEnabled',
                        'RecordSize',
                        'InputRange',
                        'DspHighCutFrequency',
                        'input_inverted',
                        'NumADChannels',
                        'DspHighCutFilterType',
                    ]
                    d = {k: info[k] for k in keys if k in info}
                    signal_annotations.append(d)

                elif ext in ('nse', 'ntt'):
                    # nse and ntt are pretty similar except for the waveform shape.
                    # A file can contain several unit_id (so several unit channel).
                    assert chan_id not in self.nse_ntt_filenames, \
                        'Several nse or ntt files have the same unit_id!!!'
                    self.nse_ntt_filenames[chan_uid] = filename

                    dtype = get_nse_or_ntt_dtype(info, ext)

                    if os.path.getsize(filename) <= NlxHeader.HEADER_SIZE:
                        self._empty_nse_ntt.append(filename)
                        data = np.zeros((0,), dtype=dtype)
                    else:
                        data = np.memmap(filename, dtype=dtype, mode='r',
                                         offset=NlxHeader.HEADER_SIZE)

                    self._spike_memmap[chan_uid] = data

                    unit_ids = np.unique(data['unit_id'])
                    for unit_id in unit_ids:
                        # a spike channel for each (chan_id, unit_id)
                        self.internal_unit_ids.append((chan_uid, unit_id))

                        unit_name = "ch{}#{}#{}".format(chan_name, chan_id, unit_id)
                        unit_id = '{}'.format(unit_id)
                        wf_units = 'uV'
                        wf_gain = info['bit_to_microVolt'][idx]
                        if info.get('input_inverted', False):
                            wf_gain *= -1
                        wf_offset = 0.
                        wf_left_sweep = -1  # NOT KNOWN
                        wf_sampling_rate = info['sampling_rate']
                        unit_channels.append(
                            (unit_name, '{}'.format(unit_id), wf_units, wf_gain,
                             wf_offset, wf_left_sweep, wf_sampling_rate))
                        unit_annotations.append(dict(file_origin=filename))

                elif ext == 'nev':
                    # an event channel
                    # each ('event_id',  'ttl_input') give a new event channel
                    self.nev_filenames[chan_id] = filename

                    if os.path.getsize(filename) <= NlxHeader.HEADER_SIZE:
                        self._empty_nev.append(filename)
                        data = np.zeros((0,), dtype=nev_dtype)
                        internal_ids = []
                    else:
                        data = np.memmap(filename, dtype=nev_dtype, mode='r',
                                         offset=NlxHeader.HEADER_SIZE)
                        internal_ids = np.unique(data[['event_id', 'ttl_input']]).tolist()
                    for internal_event_id in internal_ids:
                        if internal_event_id not in self.internal_event_ids:
                            event_id, ttl_input = internal_event_id
                            name = '{} event_id={} ttl={}'.format(
                                chan_name, event_id, ttl_input)
                            event_channels.append((name, chan_id, 'event'))
                            self.internal_event_ids.append(internal_event_id)

                    self._nev_memmap[chan_id] = data

        sig_channels = np.array(sig_channels, dtype=_signal_channel_dtype)
        unit_channels = np.array(unit_channels, dtype=_unit_channel_dtype)
        event_channels = np.array(event_channels, dtype=_event_channel_dtype)

        # require all sampled signals, ncs files, to have same sampling rate
        if sig_channels.size > 0:
            sampling_rate = np.unique(sig_channels['sampling_rate'])
            assert sampling_rate.size == 1
            self._sigs_sampling_rate = sampling_rate[0]

        # set 2 attributes needed later for header in case there are no ncs files in dataset,
        #   e.g. Pegasus
        self._timestamp_limits = None
        self._nb_segment = 1

        # Read ncs files for gap detection and nb_segment computation.
        self._ncs_memmaps, ncsSegTimestampLimits = self.scan_ncs_files(self.ncs_filenames)
        if ncsSegTimestampLimits:
            self._ncs_seg_timestamp_limits = ncsSegTimestampLimits # save copy
            self._nb_segment = ncsSegTimestampLimits.nb_segment
            self._sigs_length = ncsSegTimestampLimits.length.copy()
            self._timestamp_limits = ncsSegTimestampLimits.timestamp_limits.copy()
            self._sigs_t_start = ncsSegTimestampLimits.t_start.copy()
            self._sigs_t_stop = ncsSegTimestampLimits.t_stop.copy()

        # Determine timestamp limits in nev, nse file by scanning them.
        ts0, ts1 = None, None
        for _data_memmap in (self._spike_memmap, self._nev_memmap):
            for _, data in _data_memmap.items():
                ts = data['timestamp']
                if ts.size == 0:
                    continue
                if ts0 is None:
                    ts0 = ts[0]
                    ts1 = ts[-1]
                ts0 = min(ts0, ts[0])
                ts1 = max(ts1, ts[-1])

        # decide on segment and global start and stop times based on files available
        if self._timestamp_limits is None:
            # case  NO ncs but HAVE nev or nse
            self._timestamp_limits = [(ts0, ts1)]
            self._seg_t_starts = [ts0 / 1e6]
            self._seg_t_stops = [ts1 / 1e6]
            self.global_t_start = ts0 / 1e6
            self.global_t_stop = ts1 / 1e6
        elif ts0 is not None:
            # case  HAVE ncs AND HAVE nev or nse
            self.global_t_start = min(ts0 / 1e6, self._sigs_t_start[0])
            self.global_t_stop = max(ts1 / 1e6, self._sigs_t_stop[-1])
            self._seg_t_starts = list(self._sigs_t_start)
            self._seg_t_starts[0] = self.global_t_start
            self._seg_t_stops = list(self._sigs_t_stop)
            self._seg_t_stops[-1] = self.global_t_stop
        else:
            # case HAVE ncs but  NO nev or nse
            self._seg_t_starts = self._sigs_t_start
            self._seg_t_stops = self._sigs_t_stop
            self.global_t_start = self._sigs_t_start[0]
            self.global_t_stop = self._sigs_t_stop[-1]

        if self.keep_original_times:
            self.global_t_stop = self.global_t_stop - self.global_t_start
            self.global_t_start = 0

        # fill header dictionary
        self.header = {}
        self.header['nb_block'] = 1
        self.header['nb_segment'] = [self._nb_segment]
        self.header['signal_channels'] = sig_channels
        self.header['unit_channels'] = unit_channels
        self.header['event_channels'] = event_channels

        # Annotations
        self._generate_minimal_annotations()
        bl_annotations = self.raw_annotations['blocks'][0]

        for seg_index in range(self._nb_segment):
            seg_annotations = bl_annotations['segments'][seg_index]

            for c in range(sig_channels.size):
                sig_ann = seg_annotations['signals'][c]
                sig_ann.update(signal_annotations[c])

            for c in range(unit_channels.size):
                unit_ann = seg_annotations['units'][c]
                unit_ann.update(unit_annotations[c])

            for c in range(event_channels.size):
                # annotations for channel events
                event_id, ttl_input = self.internal_event_ids[c]
                chan_id = event_channels[c]['id']

                ev_ann = seg_annotations['events'][c]
                ev_ann['file_origin'] = self.nev_filenames[chan_id]

                # ~ ev_ann['marker_id'] =
                # ~ ev_ann['nttl'] =
                # ~ ev_ann['digital_marker'] =
                # ~ ev_ann['analog_marker'] =

    # Accessors for segment times which are offset by appropriate global start time
    def _segment_t_start(self, block_index, seg_index):
        return self._seg_t_starts[seg_index] - self.global_t_start

    def _segment_t_stop(self, block_index, seg_index):
        return self._seg_t_stops[seg_index] - self.global_t_start

    def _get_signal_size(self, block_index, seg_index, channel_indexes):
        return self._sigs_length[seg_index]

    def _get_signal_t_start(self, block_index, seg_index, channel_indexes):
        return self._sigs_t_start[seg_index] - self.global_t_start

    def _get_analogsignal_chunk(self, block_index, seg_index, i_start, i_stop, channel_indexes):
        """
        Retrieve chunk of analog signal, a chunk being a set of contiguous samples.

        PARAMETERS
        ----------
        block_index:
            index of block in dataset, ignored as only 1 block in this implementation
        seg_index:
            index of segment to use
        i_start:
            sample index of first sample within segment to retrieve
        i_stop:
            sample index of last sample within segment to retrieve
        channel_indexes:
            list of channel indices to return data for

        RETURNS
        -------
            array of samples, with each requested channel in a column
        """
        if i_start is None:
            i_start = 0
        if i_stop is None:
            i_stop = self._sigs_length[seg_index]

        block_start = i_start // NcsBlock._BLOCK_SIZE
        block_stop = i_stop // NcsBlock._BLOCK_SIZE + 1
        sl0 = i_start % 512
        sl1 = sl0 + (i_stop - i_start)

        if channel_indexes is None:
            channel_indexes = slice(None)

        channel_ids = self.header['signal_channels'][channel_indexes]['id']
        channel_names = self.header['signal_channels'][channel_indexes]['name']

        # create buffer for samples
        sigs_chunk = np.zeros((i_stop - i_start, len(channel_ids)), dtype='int16')

        for i, chan_uid in enumerate(zip(channel_names, channel_ids)):
            data = self._ncs_memmaps[seg_index][chan_uid]
            sub = data[block_start:block_stop]
            sigs_chunk[:, i] = sub['samples'].flatten()[sl0:sl1]

        return sigs_chunk

    def _spike_count(self, block_index, seg_index, unit_index):
        chan_uid, unit_id = self.internal_unit_ids[unit_index]
        data = self._spike_memmap[chan_uid]
        ts = data['timestamp']

        ts0, ts1 = self._timestamp_limits[seg_index]

        # only count spikes inside the timestamp limits, inclusive, and for the specified unit
        keep = (ts >= ts0) & (ts <= ts1) & (unit_id == data['unit_id'])
        nb_spike = int(data[keep].size)
        return nb_spike

    def _get_spike_timestamps(self, block_index, seg_index, unit_index, t_start, t_stop):
        chan_uid, unit_id = self.internal_unit_ids[unit_index]
        data = self._spike_memmap[chan_uid]
        ts = data['timestamp']

        ts0, ts1 = self._timestamp_limits[seg_index]
        if t_start is not None:
            ts0 = int((t_start + self.global_t_start) * 1e6)
        if t_start is not None:
            ts1 = int((t_stop + self.global_t_start) * 1e6)

        keep = (ts >= ts0) & (ts <= ts1) & (unit_id == data['unit_id'])
        timestamps = ts[keep]
        return timestamps

    def _rescale_spike_timestamp(self, spike_timestamps, dtype):
        spike_times = spike_timestamps.astype(dtype)
        spike_times /= 1e6
        spike_times -= self.global_t_start
        return spike_times

    def _get_spike_raw_waveforms(self, block_index, seg_index, unit_index,
                                 t_start, t_stop):
        chan_uid, unit_id = self.internal_unit_ids[unit_index]
        data = self._spike_memmap[chan_uid]
        ts = data['timestamp']

        ts0, ts1 = self._timestamp_limits[seg_index]
        if t_start is not None:
            ts0 = int((t_start + self.global_t_start) * 1e6)
        if t_start is not None:
            ts1 = int((t_stop + self.global_t_start) * 1e6)

        keep = (ts >= ts0) & (ts <= ts1) & (unit_id == data['unit_id'])

        wfs = data[keep]['samples']
        if wfs.ndim == 2:
            # case for nse
            waveforms = wfs[:, None, :]
        else:
            # case for ntt change (n, 32, 4) to (n, 4, 32)
            waveforms = wfs.swapaxes(1, 2)

        return waveforms

    def _event_count(self, block_index, seg_index, event_channel_index):
        event_id, ttl_input = self.internal_event_ids[event_channel_index]
        chan_id = self.header['event_channels'][event_channel_index]['id']
        data = self._nev_memmap[chan_id]
        ts0, ts1 = self._timestamp_limits[seg_index]
        ts = data['timestamp']
        keep = (ts >= ts0) & (ts <= ts1) & (data['event_id'] == event_id) & \
               (data['ttl_input'] == ttl_input)
        nb_event = int(data[keep].size)
        return nb_event

    def _get_event_timestamps(self, block_index, seg_index, event_channel_index, t_start, t_stop):
        event_id, ttl_input = self.internal_event_ids[event_channel_index]
        chan_id = self.header['event_channels'][event_channel_index]['id']
        data = self._nev_memmap[chan_id]
        ts0, ts1 = self._timestamp_limits[seg_index]

        if t_start is not None:
            ts0 = int((t_start + self.global_t_start) * 1e6)
        if t_start is not None:
            ts1 = int((t_stop + self.global_t_start) * 1e6)

        ts = data['timestamp']
        keep = (ts >= ts0) & (ts <= ts1) & (data['event_id'] == event_id) & \
               (data['ttl_input'] == ttl_input)

        subdata = data[keep]
        timestamps = subdata['timestamp']
        labels = subdata['event_string'].astype('U')
        durations = None
        return timestamps, durations, labels

    def _rescale_event_timestamp(self, event_timestamps, dtype):
        event_times = event_timestamps.astype(dtype)
        event_times /= 1e6
        event_times -= self.global_t_start
        return event_times

    def scan_ncs_files(self, ncs_filenames):
        """
        Given a list of ncs files, read their basic structure.

        PARAMETERS:
        ------
        ncs_filenames - list of ncs filenames to scan.

        RETURNS:
        ------
        memmaps
            [ {} for seg_index in range(self._nb_segment) ][chan_uid]
        seg_time_limits
            SegmentTimeLimits for blocks in scanned Ncs files

        Files will be scanned to determine the blocks of records. If file is a single
        block of records, this scan is brief, otherwise it will check each record which may
        take some time.
        """

        # :TODO: Needs to account for gaps and start and end times potentially
        #    being different in different groups of channels. These groups typically
        #    correspond to the channels collected by a single ADC card.
        if len(ncs_filenames) == 0:
            return None, None

        # Build dictionary of chan_uid to associated NcsBlocks, memmap and NlxHeaders. Only
        # construct new NcsBlocks when it is different from that for the preceding file.
        chanBlockMap = dict()
        for chan_uid, ncs_filename in self.ncs_filenames.items():

            data = np.memmap(ncs_filename, dtype=self._ncs_dtype, mode='r',
                             offset=NlxHeader.HEADER_SIZE)
            nlxHeader = NlxHeader.build_for_file(ncs_filename)

            if not chanBlockMap or (chanBlockMap and
                                    not NcsBlocksFactory._verifyBlockStructure(data,
                                                                               lastNcsBlocks)):
                lastNcsBlocks = NcsBlocksFactory.buildForNcsFile(data, nlxHeader)

            chanBlockMap[chan_uid] = [lastNcsBlocks, nlxHeader, data]

        # Construct an inverse dictionary from NcsBlocks to list of associated chan_uids
        revBlockMap = dict()
        for k, v in chanBlockMap.items():
            revBlockMap.setdefault(v[0], []).append(k)

        # If there is only one NcsBlocks structure in the set of ncs files, there should only
        # be one entry. Otherwise this is presently unsupported.
        if len(revBlockMap) > 1:
            raise IOError('ncs files have {} different block structures. Unsupported.'.format(
                len(revBlockMap)))

        seg_time_limits = SegmentTimeLimits(nb_segment = len(lastNcsBlocks.blocks),
                                            t_start = [], t_stop = [], length = [],
                                            timestamp_limits = [])
        memmaps = [{} for seg_index in range(seg_time_limits.nb_segment)]

        # create segment with subdata block/t_start/t_stop/length for each channel
        for i, fileEntry in enumerate(self.ncs_filenames.items()):
            chan_uid = fileEntry[0]
            data = chanBlockMap[chan_uid][2]

            # create a memmap for each record block of the current file
            curBlocks = chanBlockMap[chan_uid][0]
            for seg_index in range(len(curBlocks.blocks)):

                subdata = data[curBlocks.blocks[seg_index].startBlock:(
                        curBlocks.blocks[seg_index].endBlock + 1)]
                memmaps[seg_index][chan_uid] = subdata

                # create segment timestamp limits based on only NcsBlocks structure in use
                if i == 0:
                    numSampsLastBlock = subdata[-1]['nb_valid']
                    ts0 = subdata[0]['timestamp']
                    ts1 = NcsBlocksFactory.calcSampleTime(curBlocks.sampFreqUsed,
                                                          subdata[-1]['timestamp'],
                                                          numSampsLastBlock)
                    seg_time_limits.timestamp_limits.append((ts0, ts1))
                    t_start = ts0 / 1e6
                    seg_time_limits.t_start.append(t_start)
                    t_stop = ts1 / 1e6
                    seg_time_limits.t_stop.append(t_stop)
                    # :NOTE: This should really be the total of nb_valid in records, but this
                    #  allows the last record of a block to be shorter, the most common case.
                    #  Have never seen a block of records with not full records before the last.
                    length = (subdata.size - 1) * NcsBlock._BLOCK_SIZE + numSampsLastBlock
                    seg_time_limits.length.append(length)

        return memmaps, seg_time_limits

# time limits for set of segments
SegmentTimeLimits = namedtuple("SegmentTimeLimits", ['nb_segment', 't_start', 't_stop', 'length',
                                                     'timestamp_limits'])

nev_dtype = [
    ('reserved', '<i2'),
    ('system_id', '<i2'),
    ('data_size', '<i2'),
    ('timestamp', '<u8'),
    ('event_id', '<i2'),
    ('ttl_input', '<i2'),
    ('crc_check', '<i2'),
    ('dummy1', '<i2'),
    ('dummy2', '<i2'),
    ('extra', '<i4', (8,)),
    ('event_string', 'S128'),
]


def get_nse_or_ntt_dtype(info, ext):
    """
    For NSE and NTT the dtype depend on the header.

    """
    dtype = [('timestamp', 'uint64'), ('channel_id', 'uint32'), ('unit_id', 'uint32')]

    # count feature
    nb_feature = 0
    for k in info.keys():
        if k.startswith('Feature '):
            nb_feature += 1
    dtype += [('features', 'int32', (nb_feature,))]

    # count sample
    if ext == 'nse':
        nb_sample = info['WaveformLength']
        dtype += [('samples', 'int16', (nb_sample,))]
    elif ext == 'ntt':
        nb_sample = info['WaveformLength']
        nb_chan = 4  # check this if not tetrode
        dtype += [('samples', 'int16', (nb_sample, nb_chan))]

    return dtype
=======
"""
>>>>>>> 49e32b96
<|MERGE_RESOLUTION|>--- conflicted
+++ resolved
@@ -7,601 +7,4 @@
 NEV contains events
 NSE contains spikes and waveforms for mono electrodes
 NTT contains spikes and waveforms for tetrodes
-<<<<<<< HEAD
-
-NCS files can contains gaps that can be detected in irregularity
-in timestamps of data blocks. Each gap leads to one new segment being defined.
-Some NCS files may need to be read entirely to detect those gaps, which can be slow.
-
-Author: Julia Sprenger, Carlos Canova, Samuel Garcia
-"""
-# from __future__ import unicode_literals is not compatible with numpy.dtype both py2 py3
-
-
-from neo.rawio.baserawio import (BaseRawIO, _signal_channel_dtype,
-                        _unit_channel_dtype, _event_channel_dtype)
-
-import numpy as np
-import os
-from collections import (namedtuple, OrderedDict)
-
-from neo.rawio.neuralynxrawio.NcsBlocks import (NcsBlock, NcsBlocksFactory)
-from neo.rawio.neuralynxrawio.NlxHeader import NlxHeader
-
-
-class NeuralynxRawIO(BaseRawIO):
-    """"
-    Class for reading datasets recorded by Neuralynx.
-
-    This version only works with rawmode of one-dir for a single directory.
-
-    Examples:
-        >>> reader = NeuralynxRawIO(dirname='Cheetah_v5.5.1/original_data')
-        >>> reader.parse_header()
-
-            Inspect all files in the directory.
-
-        >>> print(reader)
-
-            Display all information about signal channels, units, segment size....
-    """
-    extensions = ['nse', 'ncs', 'nev', 'ntt']
-    rawmode = 'one-dir'
-
-    _ncs_dtype = [('timestamp', 'uint64'), ('channel_id', 'uint32'), ('sample_rate', 'uint32'),
-                  ('nb_valid', 'uint32'), ('samples', 'int16', (NcsBlock._BLOCK_SIZE))]
-
-    def __init__(self, dirname='', keep_original_times=False, **kargs):
-        """
-        Parameters
-        ----------
-        dirname: str
-            name of directory containing all files for dataset
-        keep_original_times:
-            if True, keep original start time as in files,
-            otherwise set 0 of time to first time in dataset
-        """
-        self.dirname = dirname
-        self.keep_original_times = keep_original_times
-        BaseRawIO.__init__(self, **kargs)
-
-    def _source_name(self):
-        return self.dirname
-
-    def _parse_header(self):
-
-        sig_channels = []
-        unit_channels = []
-        event_channels = []
-
-        self.ncs_filenames = OrderedDict()  # (chan_name, chan_id): filename
-        self.nse_ntt_filenames = OrderedDict()  # (chan_name, chan_id): filename
-        self.nev_filenames = OrderedDict()  # chan_id: filename
-
-        self._nev_memmap = {}
-        self._spike_memmap = {}
-        self.internal_unit_ids = []  # channel_index > ((channel_name, channel_id), unit_id)
-        self.internal_event_ids = []
-        self._empty_ncs = []  # this list contains filenames of empty files
-        self._empty_nev = []
-        self._empty_nse_ntt = []
-
-        # Explore the directory looking for ncs, nev, nse and ntt
-        # and construct channels headers.
-        signal_annotations = []
-        unit_annotations = []
-        event_annotations = []
-
-        for filename in sorted(os.listdir(self.dirname)):
-            filename = os.path.join(self.dirname, filename)
-
-            _, ext = os.path.splitext(filename)
-            ext = ext[1:]  # remove dot
-            ext = ext.lower()  # make lower case for comparisons
-            if ext not in self.extensions:
-                continue
-
-            # Skip Ncs files with only header. Other empty file types
-            # will have an empty dataset constructed later.
-            if (os.path.getsize(filename) <= NlxHeader.HEADER_SIZE) and ext in ['ncs']:
-                self._empty_ncs.append(filename)
-                continue
-
-            # All file have more or less the same header structure
-            info = NlxHeader.build_for_file(filename)
-            chan_names = info['channel_names']
-            chan_ids = info['channel_ids']
-
-            for idx, chan_id in enumerate(chan_ids):
-                chan_name = chan_names[idx]
-
-                chan_uid = (chan_name, chan_id)
-                if ext == 'ncs':
-                    # a sampled signal channel
-                    units = 'uV'
-                    gain = info['bit_to_microVolt'][idx]
-                    if info.get('input_inverted', False):
-                        gain *= -1
-                    offset = 0.
-                    group_id = 0
-                    sig_channels.append((chan_name, chan_id, info['sampling_rate'],
-                                         'int16', units, gain, offset, group_id))
-                    self.ncs_filenames[chan_uid] = filename
-                    keys = [
-                        'DspFilterDelay_µs',
-                        'recording_opened',
-                        'FileType',
-                        'DspDelayCompensation',
-                        'recording_closed',
-                        'DspLowCutFilterType',
-                        'HardwareSubSystemName',
-                        'DspLowCutNumTaps',
-                        'DSPLowCutFilterEnabled',
-                        'HardwareSubSystemType',
-                        'DspHighCutNumTaps',
-                        'ADMaxValue',
-                        'DspLowCutFrequency',
-                        'DSPHighCutFilterEnabled',
-                        'RecordSize',
-                        'InputRange',
-                        'DspHighCutFrequency',
-                        'input_inverted',
-                        'NumADChannels',
-                        'DspHighCutFilterType',
-                    ]
-                    d = {k: info[k] for k in keys if k in info}
-                    signal_annotations.append(d)
-
-                elif ext in ('nse', 'ntt'):
-                    # nse and ntt are pretty similar except for the waveform shape.
-                    # A file can contain several unit_id (so several unit channel).
-                    assert chan_id not in self.nse_ntt_filenames, \
-                        'Several nse or ntt files have the same unit_id!!!'
-                    self.nse_ntt_filenames[chan_uid] = filename
-
-                    dtype = get_nse_or_ntt_dtype(info, ext)
-
-                    if os.path.getsize(filename) <= NlxHeader.HEADER_SIZE:
-                        self._empty_nse_ntt.append(filename)
-                        data = np.zeros((0,), dtype=dtype)
-                    else:
-                        data = np.memmap(filename, dtype=dtype, mode='r',
-                                         offset=NlxHeader.HEADER_SIZE)
-
-                    self._spike_memmap[chan_uid] = data
-
-                    unit_ids = np.unique(data['unit_id'])
-                    for unit_id in unit_ids:
-                        # a spike channel for each (chan_id, unit_id)
-                        self.internal_unit_ids.append((chan_uid, unit_id))
-
-                        unit_name = "ch{}#{}#{}".format(chan_name, chan_id, unit_id)
-                        unit_id = '{}'.format(unit_id)
-                        wf_units = 'uV'
-                        wf_gain = info['bit_to_microVolt'][idx]
-                        if info.get('input_inverted', False):
-                            wf_gain *= -1
-                        wf_offset = 0.
-                        wf_left_sweep = -1  # NOT KNOWN
-                        wf_sampling_rate = info['sampling_rate']
-                        unit_channels.append(
-                            (unit_name, '{}'.format(unit_id), wf_units, wf_gain,
-                             wf_offset, wf_left_sweep, wf_sampling_rate))
-                        unit_annotations.append(dict(file_origin=filename))
-
-                elif ext == 'nev':
-                    # an event channel
-                    # each ('event_id',  'ttl_input') give a new event channel
-                    self.nev_filenames[chan_id] = filename
-
-                    if os.path.getsize(filename) <= NlxHeader.HEADER_SIZE:
-                        self._empty_nev.append(filename)
-                        data = np.zeros((0,), dtype=nev_dtype)
-                        internal_ids = []
-                    else:
-                        data = np.memmap(filename, dtype=nev_dtype, mode='r',
-                                         offset=NlxHeader.HEADER_SIZE)
-                        internal_ids = np.unique(data[['event_id', 'ttl_input']]).tolist()
-                    for internal_event_id in internal_ids:
-                        if internal_event_id not in self.internal_event_ids:
-                            event_id, ttl_input = internal_event_id
-                            name = '{} event_id={} ttl={}'.format(
-                                chan_name, event_id, ttl_input)
-                            event_channels.append((name, chan_id, 'event'))
-                            self.internal_event_ids.append(internal_event_id)
-
-                    self._nev_memmap[chan_id] = data
-
-        sig_channels = np.array(sig_channels, dtype=_signal_channel_dtype)
-        unit_channels = np.array(unit_channels, dtype=_unit_channel_dtype)
-        event_channels = np.array(event_channels, dtype=_event_channel_dtype)
-
-        # require all sampled signals, ncs files, to have same sampling rate
-        if sig_channels.size > 0:
-            sampling_rate = np.unique(sig_channels['sampling_rate'])
-            assert sampling_rate.size == 1
-            self._sigs_sampling_rate = sampling_rate[0]
-
-        # set 2 attributes needed later for header in case there are no ncs files in dataset,
-        #   e.g. Pegasus
-        self._timestamp_limits = None
-        self._nb_segment = 1
-
-        # Read ncs files for gap detection and nb_segment computation.
-        self._ncs_memmaps, ncsSegTimestampLimits = self.scan_ncs_files(self.ncs_filenames)
-        if ncsSegTimestampLimits:
-            self._ncs_seg_timestamp_limits = ncsSegTimestampLimits # save copy
-            self._nb_segment = ncsSegTimestampLimits.nb_segment
-            self._sigs_length = ncsSegTimestampLimits.length.copy()
-            self._timestamp_limits = ncsSegTimestampLimits.timestamp_limits.copy()
-            self._sigs_t_start = ncsSegTimestampLimits.t_start.copy()
-            self._sigs_t_stop = ncsSegTimestampLimits.t_stop.copy()
-
-        # Determine timestamp limits in nev, nse file by scanning them.
-        ts0, ts1 = None, None
-        for _data_memmap in (self._spike_memmap, self._nev_memmap):
-            for _, data in _data_memmap.items():
-                ts = data['timestamp']
-                if ts.size == 0:
-                    continue
-                if ts0 is None:
-                    ts0 = ts[0]
-                    ts1 = ts[-1]
-                ts0 = min(ts0, ts[0])
-                ts1 = max(ts1, ts[-1])
-
-        # decide on segment and global start and stop times based on files available
-        if self._timestamp_limits is None:
-            # case  NO ncs but HAVE nev or nse
-            self._timestamp_limits = [(ts0, ts1)]
-            self._seg_t_starts = [ts0 / 1e6]
-            self._seg_t_stops = [ts1 / 1e6]
-            self.global_t_start = ts0 / 1e6
-            self.global_t_stop = ts1 / 1e6
-        elif ts0 is not None:
-            # case  HAVE ncs AND HAVE nev or nse
-            self.global_t_start = min(ts0 / 1e6, self._sigs_t_start[0])
-            self.global_t_stop = max(ts1 / 1e6, self._sigs_t_stop[-1])
-            self._seg_t_starts = list(self._sigs_t_start)
-            self._seg_t_starts[0] = self.global_t_start
-            self._seg_t_stops = list(self._sigs_t_stop)
-            self._seg_t_stops[-1] = self.global_t_stop
-        else:
-            # case HAVE ncs but  NO nev or nse
-            self._seg_t_starts = self._sigs_t_start
-            self._seg_t_stops = self._sigs_t_stop
-            self.global_t_start = self._sigs_t_start[0]
-            self.global_t_stop = self._sigs_t_stop[-1]
-
-        if self.keep_original_times:
-            self.global_t_stop = self.global_t_stop - self.global_t_start
-            self.global_t_start = 0
-
-        # fill header dictionary
-        self.header = {}
-        self.header['nb_block'] = 1
-        self.header['nb_segment'] = [self._nb_segment]
-        self.header['signal_channels'] = sig_channels
-        self.header['unit_channels'] = unit_channels
-        self.header['event_channels'] = event_channels
-
-        # Annotations
-        self._generate_minimal_annotations()
-        bl_annotations = self.raw_annotations['blocks'][0]
-
-        for seg_index in range(self._nb_segment):
-            seg_annotations = bl_annotations['segments'][seg_index]
-
-            for c in range(sig_channels.size):
-                sig_ann = seg_annotations['signals'][c]
-                sig_ann.update(signal_annotations[c])
-
-            for c in range(unit_channels.size):
-                unit_ann = seg_annotations['units'][c]
-                unit_ann.update(unit_annotations[c])
-
-            for c in range(event_channels.size):
-                # annotations for channel events
-                event_id, ttl_input = self.internal_event_ids[c]
-                chan_id = event_channels[c]['id']
-
-                ev_ann = seg_annotations['events'][c]
-                ev_ann['file_origin'] = self.nev_filenames[chan_id]
-
-                # ~ ev_ann['marker_id'] =
-                # ~ ev_ann['nttl'] =
-                # ~ ev_ann['digital_marker'] =
-                # ~ ev_ann['analog_marker'] =
-
-    # Accessors for segment times which are offset by appropriate global start time
-    def _segment_t_start(self, block_index, seg_index):
-        return self._seg_t_starts[seg_index] - self.global_t_start
-
-    def _segment_t_stop(self, block_index, seg_index):
-        return self._seg_t_stops[seg_index] - self.global_t_start
-
-    def _get_signal_size(self, block_index, seg_index, channel_indexes):
-        return self._sigs_length[seg_index]
-
-    def _get_signal_t_start(self, block_index, seg_index, channel_indexes):
-        return self._sigs_t_start[seg_index] - self.global_t_start
-
-    def _get_analogsignal_chunk(self, block_index, seg_index, i_start, i_stop, channel_indexes):
-        """
-        Retrieve chunk of analog signal, a chunk being a set of contiguous samples.
-
-        PARAMETERS
-        ----------
-        block_index:
-            index of block in dataset, ignored as only 1 block in this implementation
-        seg_index:
-            index of segment to use
-        i_start:
-            sample index of first sample within segment to retrieve
-        i_stop:
-            sample index of last sample within segment to retrieve
-        channel_indexes:
-            list of channel indices to return data for
-
-        RETURNS
-        -------
-            array of samples, with each requested channel in a column
-        """
-        if i_start is None:
-            i_start = 0
-        if i_stop is None:
-            i_stop = self._sigs_length[seg_index]
-
-        block_start = i_start // NcsBlock._BLOCK_SIZE
-        block_stop = i_stop // NcsBlock._BLOCK_SIZE + 1
-        sl0 = i_start % 512
-        sl1 = sl0 + (i_stop - i_start)
-
-        if channel_indexes is None:
-            channel_indexes = slice(None)
-
-        channel_ids = self.header['signal_channels'][channel_indexes]['id']
-        channel_names = self.header['signal_channels'][channel_indexes]['name']
-
-        # create buffer for samples
-        sigs_chunk = np.zeros((i_stop - i_start, len(channel_ids)), dtype='int16')
-
-        for i, chan_uid in enumerate(zip(channel_names, channel_ids)):
-            data = self._ncs_memmaps[seg_index][chan_uid]
-            sub = data[block_start:block_stop]
-            sigs_chunk[:, i] = sub['samples'].flatten()[sl0:sl1]
-
-        return sigs_chunk
-
-    def _spike_count(self, block_index, seg_index, unit_index):
-        chan_uid, unit_id = self.internal_unit_ids[unit_index]
-        data = self._spike_memmap[chan_uid]
-        ts = data['timestamp']
-
-        ts0, ts1 = self._timestamp_limits[seg_index]
-
-        # only count spikes inside the timestamp limits, inclusive, and for the specified unit
-        keep = (ts >= ts0) & (ts <= ts1) & (unit_id == data['unit_id'])
-        nb_spike = int(data[keep].size)
-        return nb_spike
-
-    def _get_spike_timestamps(self, block_index, seg_index, unit_index, t_start, t_stop):
-        chan_uid, unit_id = self.internal_unit_ids[unit_index]
-        data = self._spike_memmap[chan_uid]
-        ts = data['timestamp']
-
-        ts0, ts1 = self._timestamp_limits[seg_index]
-        if t_start is not None:
-            ts0 = int((t_start + self.global_t_start) * 1e6)
-        if t_start is not None:
-            ts1 = int((t_stop + self.global_t_start) * 1e6)
-
-        keep = (ts >= ts0) & (ts <= ts1) & (unit_id == data['unit_id'])
-        timestamps = ts[keep]
-        return timestamps
-
-    def _rescale_spike_timestamp(self, spike_timestamps, dtype):
-        spike_times = spike_timestamps.astype(dtype)
-        spike_times /= 1e6
-        spike_times -= self.global_t_start
-        return spike_times
-
-    def _get_spike_raw_waveforms(self, block_index, seg_index, unit_index,
-                                 t_start, t_stop):
-        chan_uid, unit_id = self.internal_unit_ids[unit_index]
-        data = self._spike_memmap[chan_uid]
-        ts = data['timestamp']
-
-        ts0, ts1 = self._timestamp_limits[seg_index]
-        if t_start is not None:
-            ts0 = int((t_start + self.global_t_start) * 1e6)
-        if t_start is not None:
-            ts1 = int((t_stop + self.global_t_start) * 1e6)
-
-        keep = (ts >= ts0) & (ts <= ts1) & (unit_id == data['unit_id'])
-
-        wfs = data[keep]['samples']
-        if wfs.ndim == 2:
-            # case for nse
-            waveforms = wfs[:, None, :]
-        else:
-            # case for ntt change (n, 32, 4) to (n, 4, 32)
-            waveforms = wfs.swapaxes(1, 2)
-
-        return waveforms
-
-    def _event_count(self, block_index, seg_index, event_channel_index):
-        event_id, ttl_input = self.internal_event_ids[event_channel_index]
-        chan_id = self.header['event_channels'][event_channel_index]['id']
-        data = self._nev_memmap[chan_id]
-        ts0, ts1 = self._timestamp_limits[seg_index]
-        ts = data['timestamp']
-        keep = (ts >= ts0) & (ts <= ts1) & (data['event_id'] == event_id) & \
-               (data['ttl_input'] == ttl_input)
-        nb_event = int(data[keep].size)
-        return nb_event
-
-    def _get_event_timestamps(self, block_index, seg_index, event_channel_index, t_start, t_stop):
-        event_id, ttl_input = self.internal_event_ids[event_channel_index]
-        chan_id = self.header['event_channels'][event_channel_index]['id']
-        data = self._nev_memmap[chan_id]
-        ts0, ts1 = self._timestamp_limits[seg_index]
-
-        if t_start is not None:
-            ts0 = int((t_start + self.global_t_start) * 1e6)
-        if t_start is not None:
-            ts1 = int((t_stop + self.global_t_start) * 1e6)
-
-        ts = data['timestamp']
-        keep = (ts >= ts0) & (ts <= ts1) & (data['event_id'] == event_id) & \
-               (data['ttl_input'] == ttl_input)
-
-        subdata = data[keep]
-        timestamps = subdata['timestamp']
-        labels = subdata['event_string'].astype('U')
-        durations = None
-        return timestamps, durations, labels
-
-    def _rescale_event_timestamp(self, event_timestamps, dtype):
-        event_times = event_timestamps.astype(dtype)
-        event_times /= 1e6
-        event_times -= self.global_t_start
-        return event_times
-
-    def scan_ncs_files(self, ncs_filenames):
-        """
-        Given a list of ncs files, read their basic structure.
-
-        PARAMETERS:
-        ------
-        ncs_filenames - list of ncs filenames to scan.
-
-        RETURNS:
-        ------
-        memmaps
-            [ {} for seg_index in range(self._nb_segment) ][chan_uid]
-        seg_time_limits
-            SegmentTimeLimits for blocks in scanned Ncs files
-
-        Files will be scanned to determine the blocks of records. If file is a single
-        block of records, this scan is brief, otherwise it will check each record which may
-        take some time.
-        """
-
-        # :TODO: Needs to account for gaps and start and end times potentially
-        #    being different in different groups of channels. These groups typically
-        #    correspond to the channels collected by a single ADC card.
-        if len(ncs_filenames) == 0:
-            return None, None
-
-        # Build dictionary of chan_uid to associated NcsBlocks, memmap and NlxHeaders. Only
-        # construct new NcsBlocks when it is different from that for the preceding file.
-        chanBlockMap = dict()
-        for chan_uid, ncs_filename in self.ncs_filenames.items():
-
-            data = np.memmap(ncs_filename, dtype=self._ncs_dtype, mode='r',
-                             offset=NlxHeader.HEADER_SIZE)
-            nlxHeader = NlxHeader.build_for_file(ncs_filename)
-
-            if not chanBlockMap or (chanBlockMap and
-                                    not NcsBlocksFactory._verifyBlockStructure(data,
-                                                                               lastNcsBlocks)):
-                lastNcsBlocks = NcsBlocksFactory.buildForNcsFile(data, nlxHeader)
-
-            chanBlockMap[chan_uid] = [lastNcsBlocks, nlxHeader, data]
-
-        # Construct an inverse dictionary from NcsBlocks to list of associated chan_uids
-        revBlockMap = dict()
-        for k, v in chanBlockMap.items():
-            revBlockMap.setdefault(v[0], []).append(k)
-
-        # If there is only one NcsBlocks structure in the set of ncs files, there should only
-        # be one entry. Otherwise this is presently unsupported.
-        if len(revBlockMap) > 1:
-            raise IOError('ncs files have {} different block structures. Unsupported.'.format(
-                len(revBlockMap)))
-
-        seg_time_limits = SegmentTimeLimits(nb_segment = len(lastNcsBlocks.blocks),
-                                            t_start = [], t_stop = [], length = [],
-                                            timestamp_limits = [])
-        memmaps = [{} for seg_index in range(seg_time_limits.nb_segment)]
-
-        # create segment with subdata block/t_start/t_stop/length for each channel
-        for i, fileEntry in enumerate(self.ncs_filenames.items()):
-            chan_uid = fileEntry[0]
-            data = chanBlockMap[chan_uid][2]
-
-            # create a memmap for each record block of the current file
-            curBlocks = chanBlockMap[chan_uid][0]
-            for seg_index in range(len(curBlocks.blocks)):
-
-                subdata = data[curBlocks.blocks[seg_index].startBlock:(
-                        curBlocks.blocks[seg_index].endBlock + 1)]
-                memmaps[seg_index][chan_uid] = subdata
-
-                # create segment timestamp limits based on only NcsBlocks structure in use
-                if i == 0:
-                    numSampsLastBlock = subdata[-1]['nb_valid']
-                    ts0 = subdata[0]['timestamp']
-                    ts1 = NcsBlocksFactory.calcSampleTime(curBlocks.sampFreqUsed,
-                                                          subdata[-1]['timestamp'],
-                                                          numSampsLastBlock)
-                    seg_time_limits.timestamp_limits.append((ts0, ts1))
-                    t_start = ts0 / 1e6
-                    seg_time_limits.t_start.append(t_start)
-                    t_stop = ts1 / 1e6
-                    seg_time_limits.t_stop.append(t_stop)
-                    # :NOTE: This should really be the total of nb_valid in records, but this
-                    #  allows the last record of a block to be shorter, the most common case.
-                    #  Have never seen a block of records with not full records before the last.
-                    length = (subdata.size - 1) * NcsBlock._BLOCK_SIZE + numSampsLastBlock
-                    seg_time_limits.length.append(length)
-
-        return memmaps, seg_time_limits
-
-# time limits for set of segments
-SegmentTimeLimits = namedtuple("SegmentTimeLimits", ['nb_segment', 't_start', 't_stop', 'length',
-                                                     'timestamp_limits'])
-
-nev_dtype = [
-    ('reserved', '<i2'),
-    ('system_id', '<i2'),
-    ('data_size', '<i2'),
-    ('timestamp', '<u8'),
-    ('event_id', '<i2'),
-    ('ttl_input', '<i2'),
-    ('crc_check', '<i2'),
-    ('dummy1', '<i2'),
-    ('dummy2', '<i2'),
-    ('extra', '<i4', (8,)),
-    ('event_string', 'S128'),
-]
-
-
-def get_nse_or_ntt_dtype(info, ext):
-    """
-    For NSE and NTT the dtype depend on the header.
-
-    """
-    dtype = [('timestamp', 'uint64'), ('channel_id', 'uint32'), ('unit_id', 'uint32')]
-
-    # count feature
-    nb_feature = 0
-    for k in info.keys():
-        if k.startswith('Feature '):
-            nb_feature += 1
-    dtype += [('features', 'int32', (nb_feature,))]
-
-    # count sample
-    if ext == 'nse':
-        nb_sample = info['WaveformLength']
-        dtype += [('samples', 'int16', (nb_sample,))]
-    elif ext == 'ntt':
-        nb_sample = info['WaveformLength']
-        nb_chan = 4  # check this if not tetrode
-        dtype += [('samples', 'int16', (nb_sample, nb_chan))]
-
-    return dtype
-=======
-"""
->>>>>>> 49e32b96
+"""