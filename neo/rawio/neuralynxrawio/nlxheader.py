--- conflicted
+++ resolved
@@ -115,16 +115,12 @@
             filename_regex=r"## File Name: (?P<filename>\S+)",
             datetimeformat="%m/%d/%Y %H:%M:%S",
         ),
-<<<<<<< HEAD
         "peg": dict(
             datetime1_regex=r"-TimeCreated (?P<date>\S+) (?P<time>\S+)",
             datetime2_regex=r"-TimeClosed (?P<date>\S+) (?P<time>\S+)",
             filename_regex=r'-OriginalFileName "?(?P<filename>\S+)"?',
             datetimeformat="%Y/%m/%d %H:%M:%S.%f",
         ),
-
-=======
->>>>>>> 0c175b4e
         # Cheetah after v 5.6.4 and default for others such as Pegasus
         "def": dict(
             datetime1_regex=r"-TimeCreated (?P<date>\S+) (?P<time>\S+)",
