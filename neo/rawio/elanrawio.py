--- conflicted
+++ resolved
@@ -159,17 +159,13 @@
         sig_dtype = np.dtype(">i" + str(n))
 
         # unique buffer and stream
-<<<<<<< HEAD
+
         stream_id = "0"
         buffer_id = "0"
         signal_buffers = np.array([("Signals", buffer_id)], dtype=_signal_buffer_dtype)
         signal_streams = np.array([("Signals", stream_id, buffer_id)], dtype=_signal_stream_dtype)
         
-=======
-        signal_buffers = np.array([("Signals", "0")], dtype=_signal_buffer_dtype)
-        signal_streams = np.array([("Signals", "0", "0")], dtype=_signal_stream_dtype)
-
->>>>>>> 585fdbe6
+
         sig_channels = []
         for c, chan_info in enumerate(channel_infos[:-2]):
             chan_name = chan_info["label"]
