--- conflicted
+++ resolved
@@ -18,14 +18,11 @@
     _spike_channel_dtype,
     _event_channel_dtype,
 )
-<<<<<<< HEAD
 
 import numpy as np
 import json
 import warnings
-=======
 from neo.core import NeoReadWriteError
->>>>>>> 467b9465
 
 
 class BiocamRawIO(BaseRawIO):
@@ -141,20 +138,13 @@
             i_start = 0
         if i_stop is None:
             i_stop = self._num_frames
-<<<<<<< HEAD
-        if channel_indexes is None:
-            channel_indexes = slice(None)
+
+        # read functions are different based on the version of biocam
         if self._read_function is readHDF5t_brw4_sparse:
             data = self._read_function(self._filehandle, i_start, i_stop, self._num_channels,
                                        self.true_zeroes, self.use_synthetic_noise)
         else:
             data = self._read_function(self._filehandle, i_start, i_stop, self._num_channels)
-        return data[:, channel_indexes]
-=======
-
-        # read functions are different based on the version of biocam
-        data = self._read_function(self._filehandle, i_start, i_stop, self._num_channels)
->>>>>>> 467b9465
 
         # older style data returns array of (n_samples, n_channels), should be a view
         # but if memory issues come up we should doublecheck out how the file is being stored
@@ -267,32 +257,16 @@
         min_digital = experiment_settings["ValueConverter"]["MinDigitalValue"]
         scale_factor = experiment_settings["ValueConverter"]["ScaleFactor"]
         sampling_rate = experiment_settings["TimeConverter"]["FrameRate"]
-<<<<<<< HEAD
         num_frames = rf['TOC'][-1,-1]
 
+        num_channels = None
         well_ID = None
         for well_ID in rf:
             if well_ID.startswith("Well_"):
                 num_channels = len(rf[well_ID]["StoredChIdxs"])
-                if "Raw" in rf[well_ID]:
-                    if len(rf[well_ID]["Raw"]) % num_channels:
-                        raise RuntimeError(f"Length of raw data array is not multiple of channel number in {well_ID}")
-                    if num_frames != len(rf[well_ID]["Raw"]) // num_channels:
-                        raise RuntimeError(f"Estimated number of frames from TOC does not match"
-                                           f"length of raw data array in {well_ID}")
-                break
-        if not well_ID:
-            raise RuntimeError("No Well found in the file")
-        num_channels_x = num_channels_y = int(np.sqrt(num_channels))
-=======
-
-        num_channels = None
-        for key in rf:
-            if key[:5] == "Well_":
-                num_channels = len(rf[key]["StoredChIdxs"])
-                if len(rf[key]["Raw"]) % num_channels:
-                    raise NeoReadWriteError(f"Length of raw data array is not multiple of channel number in {key}")
-                num_frames = len(rf[key]["Raw"]) // num_channels
+                if len(rf[well_ID]["Raw"]) % num_channels:
+                    raise NeoReadWriteError(f"Length of raw data array is not multiple of channel number in {well_ID}")
+                num_frames = len(rf[well_ID]["Raw"]) // num_channels
                 break
 
         if num_channels is not None:
@@ -300,7 +274,6 @@
         else:
             raise NeoReadWriteError("No Well found in the file")
 
->>>>>>> 467b9465
         if num_channels_x * num_channels_y != num_channels:
             raise NeoReadWriteError(f"Cannot determine structure of the MEA plate with {num_channels} channels")
         channels = 1 + np.concatenate(np.transpose(np.meshgrid(range(num_channels_x), range(num_channels_y))))
@@ -348,9 +321,8 @@
 
 def readHDF5t_brw4(rf, t0, t1, nch):
     for key in rf:
-<<<<<<< HEAD
         if key.startswith("Well_"):
-            return rf[key]["Raw"][nch * t0 : nch * t1].reshape((t1 - t0, nch), order="C")
+            return rf[key]["Raw"][nch * t0 : nch * t1]
 
 
 def readHDF5t_brw4_sparse(rf, t0, t1, nch, true_zeroes=False, use_synthetic_noise=False):
@@ -467,8 +439,4 @@
             data[ch_idx] = np.array(np.random.normal(median_mean, median_std, num_frames),
                     dtype=np.int16)
 
-    return data
-=======
-        if key[:5] == "Well_":
-            return rf[key]["Raw"][nch * t0 : nch * t1]
->>>>>>> 467b9465
+    return data