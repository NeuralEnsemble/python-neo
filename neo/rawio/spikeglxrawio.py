--- conflicted
+++ resolved
@@ -256,8 +256,11 @@
                 info['meta_file'] = str(meta_filename)
                 info['bin_file'] = str(bin_filename)
                 info_list.append(info)
-
-<<<<<<< HEAD
+            
+            # Let see if this will be anoying or not.
+            if bin_filename.stat().st_size != meta['fileSizeBytes']:
+                warnings.warn('.meta file has faulty value for .bin file size on disc')
+
     # the segment index will depend on both 'gate_num' and 'trigger_num'
     # so we order by 'gate_num' then 'trigger_num'
     # None is before any int
@@ -273,10 +276,6 @@
     order_key = sorted(order_key)
     for info in info_list:
         info['seg_index'] = order_key.index(make_key(info))
-=======
-            if bin_filename.stat().st_size != meta['fileSizeBytes']:
-                warnings.warn('.meta file has faulty value for .bin file size on disc')
->>>>>>> 10c28845
 
     return info_list
 
