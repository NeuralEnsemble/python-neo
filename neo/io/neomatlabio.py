# -*- coding: utf-8 -*-
"""
Module for reading/writing Neo objects in MATLAB format (.mat) versions
5 to 7.2.

This module is a bridge for MATLAB users who want to adopt the Neo object
representation. The nomenclature is the same but using Matlab structs and cell
arrays. With this module MATLAB users can use neo.io to read a format and
convert it to .mat.

Supported : Read/Write

Author: sgarcia, Robert Pröpper
"""

from datetime import datetime
from distutils import version
import re

import numpy as np
import quantities as pq

# check scipy
try:
    import scipy.io
    import scipy.version
except ImportError as err:
    HAVE_SCIPY = False
    SCIPY_ERR = err
else:
    if version.LooseVersion(scipy.version.version) < '0.12.0':
        HAVE_SCIPY = False
        SCIPY_ERR = ImportError("your scipy version is too old to support "
                                + "MatlabIO, you need at least 0.12.0. "
                                + "You have %s" % scipy.version.version)
    else:
        HAVE_SCIPY = True
        SCIPY_ERR = None

from neo.io.baseio import BaseIO
from neo.core import (Block, Segment, AnalogSignal, Event, Epoch, SpikeTrain,
                      objectnames, class_by_name)

classname_lower_to_upper = {}
for k in objectnames:
    classname_lower_to_upper[k.lower()] = k


class NeoMatlabIO(BaseIO):
    """
    Class for reading/writing Neo objects in MATLAB format (.mat) versions
    5 to 7.2.

    This module is a bridge for MATLAB users who want to adopt the Neo object
    representation.  The nomenclature is the same but using Matlab structs and
    cell arrays. With this module MATLAB users can use neo.io to read a format
    and convert it to .mat.

    Rules of conversion:
      * Neo classes are converted to MATLAB structs.
        e.g., a Block is a struct with attributes "name", "file_datetime", ...
      * Neo one_to_many relationships are cellarrays in MATLAB.
        e.g., ``seg.analogsignals[2]`` in Python Neo will be
        ``seg.analogsignals{3}`` in MATLAB.
      * Quantity attributes are represented by 2 fields in MATLAB.
        e.g., ``anasig.t_start = 1.5 * s`` in Python
        will be ``anasig.t_start = 1.5`` and ``anasig.t_start_unit = 's'``
        in MATLAB.
      * classes that inherit from Quantity (AnalogSignal, SpikeTrain, ...) in
        Python will have 2 fields (array and units) in the MATLAB struct.
        e.g.: ``AnalogSignal( [1., 2., 3.], 'V')`` in Python will be
        ``anasig.array = [1. 2. 3]`` and ``anasig.units = 'V'`` in MATLAB.

    1 - **Scenario 1: create data in MATLAB and read them in Python**

        This MATLAB code generates a block::

            block = struct();
            block.segments = { };
            block.name = 'my block with matlab';
            for s = 1:3
                seg = struct();
                seg.name = strcat('segment ',num2str(s));

                seg.analogsignals = { };
                for a = 1:5
                    anasig = struct();
                    anasig.signal = rand(100,1);
                    anasig.signal_units = 'mV';
                    anasig.t_start = 0;
                    anasig.t_start_units = 's';
                    anasig.sampling_rate = 100;
                    anasig.sampling_rate_units = 'Hz';
                    seg.analogsignals{a} = anasig;
                end

                seg.spiketrains = { };
                for t = 1:7
                    sptr = struct();
                    sptr.times = rand(30,1)*10;
                    sptr.times_units = 'ms';
                    sptr.t_start = 0;
                    sptr.t_start_units = 'ms';
                    sptr.t_stop = 10;
                    sptr.t_stop_units = 'ms';
                    seg.spiketrains{t} = sptr;
                end

                event = struct();
                event.times = [0, 10, 30];
                event.times_units = 'ms';
                event.labels = ['trig0'; 'trig1'; 'trig2'];
                seg.events{1} = event;

                epoch = struct();
                epoch.times = [10, 20];
                epoch.times_units = 'ms';
                epoch.durations = [4, 10];
                epoch.durations_units = 'ms';
                epoch.labels = ['a0'; 'a1'];
                seg.epochs{1} = epoch;

                block.segments{s} = seg;

            end

            save 'myblock.mat' block -V7


        This code reads it in Python::

            import neo
            r = neo.io.NeoMatlabIO(filename='myblock.mat')
            bl = r.read_block()
            print bl.segments[1].analogsignals[2]
            print bl.segments[1].spiketrains[4]


    2 - **Scenario 2: create data in Python and read them in MATLAB**

        This Python code generates the same block as in the previous scenario::

            import neo
            import quantities as pq
            from scipy import rand, array

            bl = neo.Block(name='my block with neo')
            for s in range(3):
                seg = neo.Segment(name='segment' + str(s))
                bl.segments.append(seg)
                for a in range(5):
                    anasig = neo.AnalogSignal(rand(100)*pq.mV, t_start=0*pq.s,
                                              sampling_rate=100*pq.Hz)
                    seg.analogsignals.append(anasig)
                for t in range(7):
                    sptr = neo.SpikeTrain(rand(40)*pq.ms, t_start=0*pq.ms, t_stop=10*pq.ms)
                    seg.spiketrains.append(sptr)
                ev = neo.Event([0, 10, 30]*pq.ms, labels=array(['trig0', 'trig1', 'trig2']))
                ep = neo.Epoch([10, 20]*pq.ms, durations=[4, 10]*pq.ms, labels=array(['a0', 'a1']))
                seg.events.append(ev)
                seg.epochs.append(ep)

            from neo.io.neomatlabio import NeoMatlabIO
            w = NeoMatlabIO(filename='myblock.mat')
            w.write_block(bl)


        This MATLAB code reads it::

            load 'myblock.mat'
            block.name
            block.segments{2}.analogsignals{3}.signal
            block.segments{2}.analogsignals{3}.signal_units
            block.segments{2}.analogsignals{3}.t_start
            block.segments{2}.analogsignals{3}.t_start_units


    3 - **Scenario 3: conversion**

        This Python code converts a Spike2 file to MATLAB::

            from neo import Block
            from neo.io import Spike2IO, NeoMatlabIO

            r = Spike2IO(filename='spike2.smr')
            w = NeoMatlabIO(filename='convertedfile.mat')
            blocks = r.read()
            w.write(blocks[0])

    """
    is_readable = True
    is_writable = True

    supported_objects = [Block, Segment, AnalogSignal, Epoch, Event, SpikeTrain]
    readable_objects = [Block]
    writeable_objects = [Block]

    has_header = False
    is_streameable = False
    read_params = {Block: []}
    write_params = {Block: []}

    name = 'neomatlab'
    extensions = ['mat']

    mode = 'file'

    def __init__(self, filename=None):
        """
        This class read/write neo objects in matlab 5 to 7.2 format.

        Arguments:
            filename : the filename to read
        """
        if not HAVE_SCIPY:
            raise SCIPY_ERR
        BaseIO.__init__(self)
        self.filename = filename

    def read_block(self, lazy=False):
        """
        Arguments:

        """
        assert not lazy, 'Do not support lazy'

        d = scipy.io.loadmat(self.filename, struct_as_record=False,
                             squeeze_me=True, mat_dtype=True)
        if 'block' not in d:
            self.logger.exception('No block in ' + self.filename)
            return None

        bl_struct = d['block']
        bl = self.create_ob_from_struct(
            bl_struct, 'Block')
        bl.create_many_to_one_relationship()
        return bl

    def write_block(self, bl, **kargs):
        """
        Arguments:
            bl: the block to b saved
        """

        bl_struct = self.create_struct_from_obj(bl)

        for seg in bl.segments:
            seg_struct = self.create_struct_from_obj(seg)
            bl_struct['segments'].append(seg_struct)

            for anasig in seg.analogsignals:
                anasig_struct = self.create_struct_from_obj(anasig)
                seg_struct['analogsignals'].append(anasig_struct)

            for ea in seg.events:
                ea_struct = self.create_struct_from_obj(ea)
                seg_struct['events'].append(ea_struct)

            for ea in seg.epochs:
                ea_struct = self.create_struct_from_obj(ea)
                seg_struct['epochs'].append(ea_struct)

            for sptr in seg.spiketrains:
                sptr_struct = self.create_struct_from_obj(sptr)
                seg_struct['spiketrains'].append(sptr_struct)

        scipy.io.savemat(self.filename, {'block': bl_struct}, oned_as='row')

    def create_struct_from_obj(self, ob):
        struct = {}

        # relationship
        for childname in getattr(ob, '_single_child_containers', []):
            supported_containers = [subob.__name__.lower() + 's' for subob in
                                    self.supported_objects]
            if childname in supported_containers:
                struct[childname] = []

        # attributes
        all_attrs = list(ob._all_attrs)
        if hasattr(ob, 'annotations'):
            all_attrs.append(('annotations', type(ob.annotations)))

        for i, attr in enumerate(all_attrs):
            attrname, attrtype = attr[0], attr[1]

            # ~ if attrname =='':
            # ~ struct['array'] = ob.magnitude
            # ~ struct['units'] = ob.dimensionality.string
            # ~ continue

<<<<<<< HEAD
            if (hasattr(ob, '_quantity_attr') and
                    ob._quantity_attr == attrname):
=======
            if (hasattr(ob, '_quantity_attr') and ob._quantity_attr == attrname):
>>>>>>> b7ab4c5d
                struct[attrname] = ob.magnitude
                struct[attrname + '_units'] = ob.dimensionality.string
                continue

            if not (attrname in ob.annotations or hasattr(ob, attrname)):
                continue
            if getattr(ob, attrname) is None:
                continue

            if attrtype == pq.Quantity:
                # ndim = attr[2]
                struct[attrname] = getattr(ob, attrname).magnitude
                struct[attrname + '_units'] = getattr(
                    ob, attrname).dimensionality.string
            elif attrtype == datetime:
                struct[attrname] = str(getattr(ob, attrname))
            else:
                struct[attrname] = getattr(ob, attrname)

        return struct

    def create_ob_from_struct(self, struct, classname):
        cl = class_by_name[classname]
        # check if inherits Quantity
        # ~ is_quantity = False
        # ~ for attr in cl._necessary_attrs:
        # ~ if attr[0] == '' and attr[1] == pq.Quantity:
        # ~ is_quantity = True
        # ~ break
        # ~ is_quantiy = hasattr(cl, '_quantity_attr')

        # ~ if is_quantity:
        if hasattr(cl, '_quantity_attr'):
            quantity_attr = cl._quantity_attr
            arr = getattr(struct, quantity_attr)
            # ~ data_complement = dict(units=str(struct.units))
            data_complement = dict(units=str(
                getattr(struct, quantity_attr + '_units')))
            if "sampling_rate" in (at[0] for at in cl._necessary_attrs):
                # put fake value for now, put correct value later
                data_complement["sampling_rate"] = 0 * pq.kHz
            try:
                len(arr)
            except TypeError:
                # strange scipy.io behavior: if len is 1 we get a float
                arr = np.array(arr)
                arr = arr.reshape((-1,))  # new view with one dimension
            if "t_stop" in (at[0] for at in cl._necessary_attrs):
                if len(arr) > 0:
                    data_complement["t_stop"] = arr.max()
                else:
                    data_complement["t_stop"] = 0.0
            if "t_start" in (at[0] for at in cl._necessary_attrs):
                if len(arr) > 0:
                    data_complement["t_start"] = arr.min()
                else:
                    data_complement["t_start"] = 0.0

            ob = cl(arr, **data_complement)
        else:
            ob = cl()

        for attrname in struct._fieldnames:
            # check children
            if attrname in getattr(ob, '_single_child_containers', []):
                child_struct = getattr(struct, attrname)
                try:
                    # try must only surround len() or other errors are captured
                    child_len = len(child_struct)
                except TypeError:
                    # strange scipy.io behavior: if len is 1 there is no len()
                    child = self.create_ob_from_struct(
                        child_struct,
                        classname_lower_to_upper[attrname[:-1]])
                    getattr(ob, attrname.lower()).append(child)
                else:
                    for c in range(child_len):
                        child = self.create_ob_from_struct(
                            child_struct[c],
                            classname_lower_to_upper[attrname[:-1]])
                        getattr(ob, attrname.lower()).append(child)
                continue

            # attributes
            if attrname.endswith('_units') or attrname == 'units':
                # linked with another field
                continue
<<<<<<< HEAD
            if hasattr(cl, '_quantity_attr') and cl._quantity_attr == attrname:
=======
            if (hasattr(cl, '_quantity_attr') and cl._quantity_attr == attrname):
>>>>>>> b7ab4c5d
                continue

            item = getattr(struct, attrname)

            attributes = cl._necessary_attrs + cl._recommended_attrs \
                                             + (('annotations', dict),)
            dict_attributes = dict([(a[0], a[1:]) for a in attributes])
            if attrname in dict_attributes:
                attrtype = dict_attributes[attrname][0]
                if attrtype == datetime:
                    m = r'(\d+)-(\d+)-(\d+) (\d+):(\d+):(\d+).(\d+)'
                    r = re.findall(m, str(item))
                    if len(r) == 1:
                        item = datetime(*[int(e) for e in r[0]])
                    else:
                        item = None
                elif attrtype == np.ndarray:
                    dt = dict_attributes[attrname][2]
                    item = item.astype(dt)
                elif attrtype == pq.Quantity:
                    ndim = dict_attributes[attrname][1]
                    units = str(getattr(struct, attrname + '_units'))
                    if ndim == 0:
                        item = pq.Quantity(item, units)
                    else:
                        item = pq.Quantity(item, units)
                elif attrtype == dict:
                    # FIXME: works but doesn't convert nested struct to dict
                    item = {fn: getattr(item, fn) for fn in item._fieldnames}
                else:
                    item = attrtype(item)

            setattr(ob, attrname, item)

        return ob<|MERGE_RESOLUTION|>--- conflicted
+++ resolved
@@ -289,12 +289,8 @@
             # ~ struct['units'] = ob.dimensionality.string
             # ~ continue
 
-<<<<<<< HEAD
             if (hasattr(ob, '_quantity_attr') and
                     ob._quantity_attr == attrname):
-=======
-            if (hasattr(ob, '_quantity_attr') and ob._quantity_attr == attrname):
->>>>>>> b7ab4c5d
                 struct[attrname] = ob.magnitude
                 struct[attrname + '_units'] = ob.dimensionality.string
                 continue
@@ -382,11 +378,8 @@
             if attrname.endswith('_units') or attrname == 'units':
                 # linked with another field
                 continue
-<<<<<<< HEAD
+
             if hasattr(cl, '_quantity_attr') and cl._quantity_attr == attrname:
-=======
-            if (hasattr(cl, '_quantity_attr') and cl._quantity_attr == attrname):
->>>>>>> b7ab4c5d
                 continue
 
             item = getattr(struct, attrname)
