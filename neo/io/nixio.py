--- conflicted
+++ resolved
@@ -402,11 +402,7 @@
                 wftime = self._get_time_dimension(wfda)
                 if lazy:
 
-<<<<<<< HEAD
-                    eest.waveforms = un.Quantity(un.empty((0, 0, 0)),
-=======
                     eest.waveforms = un.Quantity(np.empty((0, 0, 0)),
->>>>>>> c1b17106
                                                  wfda.unit)
                     eest.sampling_period = un.Quantity(1, wftime.unit)
                     eest.left_sweep = un.Quantity(0, wftime.unit)
