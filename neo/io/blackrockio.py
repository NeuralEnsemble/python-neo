# -*- coding: utf-8 -*-
"""
Module for reading data from files in the Blackrock format.

This work is based on:
  * Chris Rodgers - first version
  * Michael Denker, Lyuba Zehl - second version
  * Samuel Garcia - third version
  * Lyuba Zehl, Michael Denker - fourth version

This IO supports reading only.
This IO is able to read:
  * the nev file which contains spikes
  * ns1, ns2, .., ns6 files that contain signals at different sampling rates

This IO can handle the following Blackrock file specifications:
  * 2.1
  * 2.2
  * 2.3

The neural data channels are 1 - 128.
The analog inputs are 129 - 144. (129 - 137 AC coupled, 138 - 144 DC coupled)

spike- and event-data; 30000 Hz
"ns1": "analog data: 500 Hz",
"ns2": "analog data: 1000 Hz",
"ns3": "analog data: 2000 Hz",
"ns4": "analog data: 10000 Hz",
"ns5": "analog data: 30000 Hz",
"ns6": "analog data: 30000 Hz (no digital filter)"

TODO:
  * videosync events (file spec 2.3)
  * tracking events (file spec 2.3)
  * buttontrigger events (file spec 2.3)
  * config events (file spec 2.3)
  * check left sweep settings of Blackrock
  * check nsx offsets (file spec 2.1)
  * add info of nev ext header (NSASEXEX) to non-neural events
    (file spec 2.1 and 2.2)
  * read sif file information
  * read ccf file information
  * fix reading of periodic sampling events (non-neural event type)
    (file spec 2.1 and 2.2)
"""

from __future__ import division
import datetime
import os
import re
import types

import numpy as np
import quantities as pq

import neo
from neo.io.baseio import BaseIO
from neo.core import (Block, Segment, SpikeTrain, Unit, Event,
                      ChannelIndex, AnalogSignal)

if __name__ == '__main__':
    pass


class BlackrockIO(BaseIO):
    """
    Class for reading data in from a file set recorded by the Blackrock
    (Cerebus) recording system.

    Upon initialization, the class is linked to the available set of Blackrock
    files. Data can be read as a neo Block or neo Segment object using the
    read_block or read_segment function, respectively.

    Note: This routine will handle files according to specification 2.1, 2.2,
    and 2.3. Recording pauses that may occur in file specifications 2.2 and
    2.3 are automatically extracted and the data set is split into different
    segments.

    Inherits from:
            neo.io.BaseIO

    The Blackrock data format consists not of a single file, but a set of
    different files. This constructor associates itself with a set of files
    that constitute a common data set. By default, all files belonging to
    the file set have the same base name, but different extensions.
    However, by using the override parameters, individual filenames can
    be set.

    Args:
        filename (string):
            File name (without extension) of the set of Blackrock files to
            associate with. Any .nsX or .nev, .sif, or .ccf extensions are
            ignored when parsing this parameter.
        nsx_override (string):
            File name of the .nsX files (without extension). If None,
            _filenames is used.
            Default: None.
        nev_override (string):
            File name of the .nev file (without extension). If None,
            _filenames is used.
            Default: None.
        sif_override (string):
            File name of the .sif file (without extension). If None,
            _filenames is used.
            Default: None.
        ccf_override (string):
            File name of the .ccf file (without extension). If None,
            _filenames is used.
            Default: None.
        verbose (boolean):
            If True, the class will output additional diagnostic
            information on stdout.
            Default: False

    Returns:
        -

    Examples:
        >>> a = BlackrockIO('myfile')

            Loads a set of file consisting of files myfile.ns1, ...,
            myfile.ns6, and myfile.nev


        >>> b = BlackrockIO('myfile', nev_override='sorted')

            Loads the analog data from the set of files myfile.ns1, ...,
            myfile.ns6, but reads spike/event data from sorted.nev
    """
    # Class variables demonstrating capabilities of this IO
    is_readable = True
    is_writable = False

<<<<<<< HEAD
    supported_objects  = [Block, Segment, AnalogSignal, ChannelIndex,
                          SpikeTrain, Unit]
    readable_objects    = [Block, Segment]
=======
    # This IO can only manipulate continuous data, spikes, and events
    supported_objects = [
        neo.Block, neo.Segment, neo.Event, neo.AnalogSignal, neo.SpikeTrain,
        neo.Unit, neo.RecordingChannelGroup]
    readable_objects = [neo.Block, neo.Segment]
    writeable_objects = []
>>>>>>> 7bcad224

    # TODO: Not sure what header and streamable does
    has_header = False
    is_streameable = False

    # TODO: Not sure if this is needed
    read_params = {
        neo.Block: [
            ('nsx_to_load', {
                'value': 'none',
                'label': "List of nsx files (ids, int) to read."}),
            ('n_starts', {
                'value': None,
                'label': "List of n_start points (Quantity) to create "
                         "segments from."}),
            ('n_stops', {
                'value': None,
                'label': "List of n_stop points (Quantity) to create "
                         "segments from."}),
            ('channels', {
                'value': 'none',
                'label': "List of channels (ids, int) to load data from."}),
            ('units', {
                'value': 'none',
                'label': "Dictionary for units (values, list of int) to load "
                         "for each channel (key, int)."}),
            ('load_waveforms', {
                'value': False,
                'label': "States if waveforms should be loaded and attached "
                         "to spiketrain"}),
            ('load_events', {
                'value': False,
                'label': "States if events should be loaded."})],
        neo.Segment: [
            ('n_start', {
                'label': "Start time point (Quantity) for segment"}),
            ('n_stop', {
                'label': "Stop time point (Quantity) for segment"}),
            ('nsx_to_load', {
                'value': 'none',
                'label': "List of nsx files (ids, int) to read."}),
            ('channels', {
                'value': 'none',
                'label': "List of channels (ids, int) to load data from."}),
            ('units', {
                'value': 'none',
                'label': "Dictionary for units (values, list of int) to load "
                         "for each channel (key, int)."}),
            ('load_waveforms', {
                'value': False,
                'label': "States if waveforms should be loaded and attached "
                         "to spiketrain"}),
            ('load_events', {
                'value': False,
                'label': "States if events should be loaded."})]}

    write_params = {}

    name = 'Blackrock IO'
    description = "This IO reads .nev/.nsX file of the Blackrock " + \
        "(Cerebus) recordings system."
    # The possible file extensions of the Cerebus system and their content:
    #     ns1: contains analog data; sampled at 500 Hz (+ digital filters)
    #     ns2: contains analog data; sampled at 1000 Hz (+ digital filters)
    #     ns3: contains analog data; sampled at 2000 Hz (+ digital filters)
    #     ns4: contains analog data; sampled at 10000 Hz (+ digital filters)
    #     ns5: contains analog data; sampled at 30000 Hz (+ digital filters)
    #     ns6: contains analog data; sampled at 30000 Hz (no digital filters)
    #     nev: contains spike- and event-data; sampled at 30000 Hz
    #     sif: contains institution and patient info (XML)
    #     ccf: contains Cerebus configurations
    extensions = ['ns' + str(_) for _ in range(1, 7)]
    extensions.extend(['nev', 'sif', 'ccf'])

    mode = 'file'

    def __init__(self, filename, nsx_override=None, nev_override=None,
                 sif_override=None, ccf_override=None, verbose=False):
        """
        Initialize the BlackrockIO class.
        """
        BaseIO.__init__(self)

        # Remember choice whether to print diagnostic messages or not
        self._verbose = verbose

        # remove extension from base _filenames
        for ext in self.extensions:
            self.filename = re.sub(
                os.path.extsep + ext + '$', '', filename)

        # remove extensions from overrides
        self._filenames = {}
        if nsx_override:
            self._filenames['nsx'] = re.sub(
                os.path.extsep + 'ns[1,2,3,4,5,6]$', '', nsx_override)
        else:
            self._filenames['nsx'] = self.filename
        if nev_override:
            self._filenames['nev'] = re.sub(
                os.path.extsep + 'nev$', '', nev_override)
        else:
            self._filenames['nev'] = self.filename
        if sif_override:
            self._filenames['sif'] = re.sub(
                os.path.extsep + 'sif$', '', sif_override)
        else:
            self._filenames['sif'] = self.filename
        if ccf_override:
            self._filenames['ccf'] = re.sub(
                os.path.extsep + 'ccf$', '', ccf_override)
        else:
            self._filenames['ccf'] = self.filename

        # check which files are available
        self._avail_files = dict.fromkeys(self.extensions, False)
        self._avail_nsx = []
        for ext in self.extensions:
            if ext.startswith('ns'):
                file2check = ''.join(
                    [self._filenames['nsx'], os.path.extsep, ext])
            else:
                file2check = ''.join(
                    [self._filenames[ext], os.path.extsep, ext])

            if os.path.exists(file2check):
                self._print_verbose("Found " + file2check + ".")
                self._avail_files[ext] = True
                if ext.startswith('ns'):
                    self._avail_nsx.append(int(ext[-1]))

        # These dictionaries are used internally to map the file specification
        # revision of the nsx and nev files to one of the reading routines
        self.__nsx_header_reader = {
            '2.1': self.__read_nsx_header_variant_a,
            '2.2': self.__read_nsx_header_variant_b,
            '2.3': self.__read_nsx_header_variant_b}
        self.__nsx_dataheader_reader = {
            '2.1': self.__read_nsx_dataheader_variant_a,
            '2.2': self.__read_nsx_dataheader_variant_b,
            '2.3': self.__read_nsx_dataheader_variant_b}
        self.__nsx_data_reader = {
            '2.1': self.__read_nsx_data_variant_a,
            '2.2': self.__read_nsx_data_variant_b,
            '2.3': self.__read_nsx_data_variant_b}
        self.__nev_header_reader = {
            '2.1': self.__read_nev_header_variant_a,
            '2.2': self.__read_nev_header_variant_b,
            '2.3': self.__read_nev_header_variant_c}
        self.__nev_data_reader = {
            '2.1': self.__read_nev_data_variant_a,
            '2.2': self.__read_nev_data_variant_a,
            '2.3': self.__read_nev_data_variant_b}
        self.__nsx_params = {
            '2.1': self.__get_nsx_param_variant_a,
            '2.2': self.__get_nsx_param_variant_b,
            '2.3': self.__get_nsx_param_variant_b}
        self.__nsx_databl_param = {
            '2.1': self.__get_nsx_databl_param_variant_a,
            '2.2': self.__get_nsx_databl_param_variant_b,
            '2.3': self.__get_nsx_databl_param_variant_b}
        self.__waveform_size = {
            '2.1': self.__get_waveform_size_variant_a,
            '2.2': self.__get_waveform_size_variant_a,
            '2.3': self.__get_waveform_size_variant_b}
        self.__channel_labels = {
            '2.1': self.__get_channel_labels_variant_a,
            '2.2': self.__get_channel_labels_variant_b,
            '2.3': self.__get_channel_labels_variant_b}
        self.__nsx_rec_times = {
            '2.1': self.__get_nsx_rec_times_variant_a,
            '2.2': self.__get_nsx_rec_times_variant_b,
            '2.3': self.__get_nsx_rec_times_variant_b}
        self.__nonneural_evtypes = {
            '2.1': self.__get_nonneural_evtypes_variant_a,
            '2.2': self.__get_nonneural_evtypes_variant_a,
            '2.3': self.__get_nonneural_evtypes_variant_b}

        # Load file spec and headers of available nev file
        if self._avail_files['nev']:
            # read nev file specification
            self.__nev_spec = self.__extract_nev_file_spec()

            # read nev headers
            self.__nev_basic_header, self.__nev_ext_header = \
                self.__nev_header_reader[self.__nev_spec]()

        # Load file spec and headers of available nsx files
        self.__nsx_spec = {}
        self.__nsx_basic_header = {}
        self.__nsx_ext_header = {}
        self.__nsx_data_header = {}
        for nsx_nb in self._avail_nsx:
            # read nsx file specification
            self.__nsx_spec[nsx_nb] = self.__extract_nsx_file_spec(nsx_nb)

            # read nsx headers
            self.__nsx_basic_header[nsx_nb], self.__nsx_ext_header[nsx_nb] = \
                self.__nsx_header_reader[self.__nsx_spec[nsx_nb]](nsx_nb)

            # Read nsx data header(s) for nsx
            self.__nsx_data_header[nsx_nb] = self.__nsx_dataheader_reader[
                self.__nsx_spec[nsx_nb]](nsx_nb)

    def _print_verbose(self, text):
        """
        Print a verbose diagnostic message (string).
        """
<<<<<<< HEAD
        # Create block
        bl = Block(file_origin=self.filename)
        if not cascade:
            return bl
        
        seg = self.read_segment(self.filename,lazy=lazy, cascade=cascade,
                            load_waveforms = load_waveforms)
        bl.segments.append(seg)

        # This creates RCG for attaching Units
        for st in seg.spiketrains:
            channel_id = st.annotations['channel_id']
            index = None
            for sig in seg.analogsignals:
                if channel_id in sig.channel_index.channel_ids:
                    i = np.where(sig.channel_index.channel_ids==channel_id)[0][0]
                    index = sig.get_channel_index()[i]
                    break
            if index is not None:
                chx = ChannelIndex(name='Group {0}'.format(channel_id),
                                   index=np.array([index]),
                                   channel_ids=np.array([channel_id]))
                unit = Unit(name=st.name)
                unit.spiketrains.append(st)
                chx.units.append(unit)
                bl.channel_indexes.append(chx)
=======
        if self._verbose:
            print('BlackrockIO: ' + text)
>>>>>>> 7bcad224

    def __extract_nsx_file_spec(self, nsx_nb):
        """
        Extract file specification from an .nsx file.
        """
        filename = '.'.join([self._filenames['nsx'], 'ns%i' % nsx_nb])

        # Header structure of files specification 2.2 and higher. For files 2.1
        # and lower, the entries ver_major and ver_minor are not supported.
        dt0 = [
            ('file_id', 'S8'),
            ('ver_major', 'uint8'),
            ('ver_minor', 'uint8')]

        nsx_file_id = np.fromfile(filename, count=1, dtype=dt0)[0]
        if nsx_file_id['file_id'] == 'NEURALSG':
            spec = '2.1'
        elif nsx_file_id['file_id'] == 'NEURALCD':
            spec = '{0}.{1}'.format(
                nsx_file_id['ver_major'], nsx_file_id['ver_minor'])
        else:
            raise IOError('Unsupported NSX file type.')

        return spec

    def __extract_nev_file_spec(self):
        """
        Extract file specification from an .nsx file
        """
        filename = '.'.join([self._filenames['nsx'], 'nev'])
        # Header structure of files specification 2.2 and higher. For files 2.1
        # and lower, the entries ver_major and ver_minor are not supported.
        dt0 = [
            ('file_id', 'S8'),
            ('ver_major', 'uint8'),
            ('ver_minor', 'uint8')]

        nev_file_id = np.fromfile(filename, count=1, dtype=dt0)[0]
        if nev_file_id['file_id'] == 'NEURALEV':
            spec = '{0}.{1}'.format(
                nev_file_id['ver_major'], nev_file_id['ver_minor'])
        else:
            raise IOError('NEV file type {0} is not supported'.format(
                nev_file_id['file_id']))

        return spec

    def __read_nsx_header_variant_a(self, nsx_nb):
        """
        Extract nsx header information from a 2.1 .nsx file
        """
        filename = '.'.join([self._filenames['nsx'], 'ns%i' % nsx_nb])

        # basic header (file_id: NEURALCD)
        dt0 = [
            ('file_id', 'S8'),
            # label of sampling groun (e.g. "1kS/s" or "LFP Low")
            ('label', 'S16'),
            # number of 1/30000 seconds between data points
            # (e.g., if sampling rate "1 kS/s", period equals "30")
            ('period', 'uint32'),
            ('channel_count', 'uint32')]

        nsx_basic_header = np.fromfile(filename, count=1, dtype=dt0)[0]

        # "extended" header (last field of file_id: NEURALCD)
        # (to facilitate compatibility with higher file specs)
        offset_dt0 = np.dtype(dt0).itemsize
        shape = nsx_basic_header['channel_count']
        # originally called channel_id in Blackrock user manual
        # (to facilitate compatibility with higher file specs)
        dt1 = [('electrode_id', 'uint32')]

        nsx_ext_header = np.memmap(
            filename, shape=shape, offset=offset_dt0, dtype=dt1)

        return nsx_basic_header, nsx_ext_header

    def __read_nsx_header_variant_b(self, nsx_nb):
        """
        Extract nsx header information from a 2.2 or 2.3 .nsx file
        """
        filename = '.'.join([self._filenames['nsx'], 'ns%i' % nsx_nb])

        # basic header (file_id: NEURALCD)
        dt0 = [
            ('file_id', 'S8'),
            # file specification split into major and minor version number
            ('ver_major', 'uint8'),
            ('ver_minor', 'uint8'),
            # bytes of basic & extended header
            ('bytes_in_headers', 'uint32'),
            # label of the sampling group (e.g., "1 kS/s" or "LFP low")
            ('label', 'S16'),
            ('comment', 'S256'),
            ('period', 'uint32'),
            ('timestamp_resolution', 'uint32'),
            # time origin: 2byte uint16 values for ...
            ('year', 'uint16'),
            ('month', 'uint16'),
            ('weekday', 'uint16'),
            ('day', 'uint16'),
            ('hour', 'uint16'),
            ('minute', 'uint16'),
            ('second', 'uint16'),
            ('millisecond', 'uint16'),
            # number of channel_count match number of extended headers
            ('channel_count', 'uint32')]

        nsx_basic_header = np.fromfile(filename, count=1, dtype=dt0)[0]

        # extended header (type: CC)
        offset_dt0 = np.dtype(dt0).itemsize
        shape = nsx_basic_header['channel_count']
        dt1 = [
            ('type', 'S2'),
            ('electrode_id', 'uint16'),
            ('electrode_label', 'S16'),
            # used front-end amplifier bank (e.g., A, B, C, D)
            ('physical_connector', 'uint8'),
            # used connector pin (e.g., 1-37 on bank A, B, C or D)
            ('connector_pin', 'uint8'),
            # digital and analog value ranges of the signal
            ('min_digital_val', 'int16'),
            ('max_digital_val', 'int16'),
            ('min_analog_val', 'int16'),
            ('max_analog_val', 'int16'),
            # units of the analog range values ("mV" or "uV")
            ('units', 'S16'),
            # filter settings used to create nsx from source signal
            ('hi_freq_corner', 'uint32'),
            ('hi_freq_order', 'uint32'),
            ('hi_freq_type', 'uint16'),  # 0=None, 1=Butterworth
            ('lo_freq_corner', 'uint32'),
            ('lo_freq_order', 'uint32'),
            ('lo_freq_type', 'uint16')]  # 0=None, 1=Butterworth

        nsx_ext_header = np.memmap(
            filename, shape=shape, offset=offset_dt0, dtype=dt1)

        return nsx_basic_header, nsx_ext_header

    def __read_nsx_dataheader(self, nsx_nb, offset):
        """
        Reads data header following the given offset of an nsx file.
        """
        filename = '.'.join([self._filenames['nsx'], 'ns%i' % nsx_nb])

        # dtypes data header
        dt2 = [
            ('header', 'uint8'),
            ('timestamp', 'uint32'),
            ('nb_data_points', 'uint32')]

        return np.memmap(filename, dtype=dt2, shape=1, offset=offset)[0]

    def __read_nsx_dataheader_variant_a(
            self, nsx_nb, filesize=None, offset=None):
        """
        Reads None for the nsx data header of file spec 2.1. Introduced to
        facilitate compatibility with higher file spec.
        """

        return None

    def __read_nsx_dataheader_variant_b(
            self, nsx_nb, filesize=None, offset=None, ):
        """
        Reads the nsx data header for each data block following the offset of
        file spec 2.2 and 2.3.
        """
        filename = '.'.join([self._filenames['nsx'], 'ns%i' % nsx_nb])

        filesize = self.__get_file_size(filename)

        data_header = {}
        index = 0

        if isinstance(offset, types.NoneType):
            offset = self.__nsx_basic_header[nsx_nb]['bytes_in_headers']

        while offset < filesize:
            index += 1

            dh = self.__read_nsx_dataheader(nsx_nb, offset)
            data_header[index] = {
                'header': dh['header'],
                'timestamp': dh['timestamp'],
                'nb_data_points': dh['nb_data_points'],
                'offset_to_data_block': offset + dh.dtype.itemsize}

            # data size = number of data points * (2bytes * number of channels)
            data_size = dh['nb_data_points'] * \
                self.__nsx_basic_header[nsx_nb]['channel_count'] * 2
            # define new offset (to possible next data block)
            offset = data_header[index]['offset_to_data_block'] + data_size

        return data_header

    def __read_nsx_data_variant_a(self, nsx_nb):
        """
        Extract nsx data from a 2.1 .nsx file
        """
        filename = '.'.join([self._filenames['nsx'], 'ns%i' % nsx_nb])

        # get shape of data
        shape = (
            self.__nsx_databl_param['2.1']('nb_data_points', nsx_nb),
            self.__nsx_basic_header[nsx_nb]['channel_count'])
        offset = self.__nsx_params['2.1']('bytes_in_headers', nsx_nb)

        # read nsx data
        # store as dict for compatibility with higher file specs
        data = {1: np.memmap(
            filename, dtype='int16', shape=shape, offset=offset)}

        return data

    def __read_nsx_data_variant_b(self, nsx_nb):
        """
        Extract nsx data (blocks) from a 2.2 or 2.3 .nsx file. Blocks can arise
        if the recording was paused by the user.
        """
        filename = '.'.join([self._filenames['nsx'], 'ns%i' % nsx_nb])

        data = {}
        for data_bl in self.__nsx_data_header[nsx_nb].keys():
            # get shape and offset of data
            shape = (
                self.__nsx_data_header[nsx_nb][data_bl]['nb_data_points'],
                self.__nsx_basic_header[nsx_nb]['channel_count'])
            offset = \
                self.__nsx_data_header[nsx_nb][data_bl]['offset_to_data_block']

            # read data
            data[data_bl] = np.memmap(
                filename, dtype='int16', shape=shape, offset=offset)

        return data

    def __read_nev_header(self, ext_header_variants):
        """
        Extract nev header information from a 2.1 .nsx file
        """
        filename = '.'.join([self._filenames['nev'], 'nev'])

        # basic hedaer
        dt0 = [
            # Set to "NEURALEV"
            ('file_type_id', 'S8'),
            ('ver_major', 'uint8'),
            ('ver_minor', 'uint8'),
            # Flags
            ('additionnal_flags', 'uint16'),
            # File index of first data sample
            ('bytes_in_headers', 'uint32'),
            # Number of bytes per data packet (sample)
            ('bytes_in_data_packets', 'uint32'),
            # Time resolution of time stamps in Hz
            ('timestamp_resolution', 'uint32'),
            # Sampling frequency of waveforms in Hz
            ('sample_resolution', 'uint32'),
            ('year', 'uint16'),
            ('month', 'uint16'),
            ('weekday', 'uint16'),
            ('day', 'uint16'),
            ('hour', 'uint16'),
            ('minute', 'uint16'),
            ('second', 'uint16'),
            ('millisecond', 'uint16'),
            ('application_to_create_file', 'S32'),
            ('comment_field', 'S256'),
            # Number of extended headers
            ('nb_ext_headers', 'uint32')]

        nev_basic_header = np.fromfile(filename, count=1, dtype=dt0)[0]

        # extended header
        # this consist in N block with code 8bytes + 24 data bytes
        # the data bytes depend on the code and need to be converted
        # cafilename_nsx, segse by case
        shape = nev_basic_header['nb_ext_headers']
        offset_dt0 = np.dtype(dt0).itemsize

        # This is the common structure of the beginning of extended headers
        dt1 = [
            ('packet_id', 'S8'),
            ('info_field', 'S24')]

        raw_ext_header = np.memmap(
            filename, offset=offset_dt0, dtype=dt1, shape=shape)

        nev_ext_header = {}
        for packet_id in ext_header_variants.keys():
            mask = (raw_ext_header['packet_id'] == packet_id)
            dt2 = self.__nev_ext_header_types()[packet_id][
                ext_header_variants[packet_id]]

            nev_ext_header[packet_id] = raw_ext_header.view(dt2)[mask]

        return nev_basic_header, nev_ext_header

    def __read_nev_header_variant_a(self):
        """
        Extract nev header information from a 2.1 .nev file
        """

        ext_header_variants = {
            'NEUEVWAV': 'a',
            'ARRAYNME': 'a',
            'ECOMMENT': 'a',
            'CCOMMENT': 'a',
            'MAPFILE': 'a',
            'NSASEXEV': 'a'}

        return self.__read_nev_header(ext_header_variants)

    def __read_nev_header_variant_b(self):
        """
        Extract nev header information from a 2.2 .nev file
        """

        ext_header_variants = {
            'NEUEVWAV': 'b',
            'ARRAYNME': 'a',
            'ECOMMENT': 'a',
            'CCOMMENT': 'a',
            'MAPFILE': 'a',
            'NEUEVLBL': 'a',
            'NEUEVFLT': 'a',
            'DIGLABEL': 'a',
            'NSASEXEV': 'a'}

        return self.__read_nev_header(ext_header_variants)

    def __read_nev_header_variant_c(self):
        """
        Extract nev header information from a 2.3 .nev file
        """

        ext_header_variants = {
            'NEUEVWAV': 'b',
            'ARRAYNME': 'a',
            'ECOMMENT': 'a',
            'CCOMMENT': 'a',
            'MAPFILE': 'a',
            'NEUEVLBL': 'a',
            'NEUEVFLT': 'a',
            'DIGLABEL': 'a',
            'VIDEOSYN': 'a',
            'TRACKOBJ': 'a'}

        return self.__read_nev_header(ext_header_variants)

    def __read_nev_data(self, nev_data_masks, nev_data_types):
        """
        Extract nev data from a 2.1 or 2.2 .nev file
        """
        filename = '.'.join([self._filenames['nev'], 'nev'])
        data_size = self.__nev_basic_header['bytes_in_data_packets']
        header_size = self.__nev_basic_header['bytes_in_headers']

        # read all raw data packets and markers
        dt0 = [
            ('timestamp', 'uint32'),
            ('packet_id', 'uint16'),
            ('value', 'S{0}'.format(data_size - 6))]

        raw_data = np.memmap(filename, offset=header_size, dtype=dt0)

        masks = self.__nev_data_masks(raw_data['packet_id'])
        types = self.__nev_data_types(data_size)

        data = {}
        for k, v in nev_data_masks.items():
            data[k] = raw_data.view(types[k][nev_data_types[k]])[masks[k][v]]

        return data

    def __read_nev_data_variant_a(self):
        """
        Extract nev data from a 2.1 & 2.2 .nev file
        """
        nev_data_masks = {
            'NonNeural': 'a',
            'Spikes': 'a'}

        nev_data_types = {
            'NonNeural': 'a',
            'Spikes': 'a'}

        return self.__read_nev_data(nev_data_masks, nev_data_types)

    def __read_nev_data_variant_b(self):
        """
        Extract nev data from a 2.3 .nev file
        """
        nev_data_masks = {
            'NonNeural': 'a',
            'Spikes': 'b',
            'Comments': 'a',
            'VideoSync': 'a',
            'TrackingEvents': 'a',
            'ButtonTrigger': 'a',
            'ConfigEvent': 'a'}

        nev_data_types = {
            'NonNeural': 'b',
            'Spikes': 'a',
            'Comments': 'a',
            'VideoSync': 'a',
            'TrackingEvents': 'a',
            'ButtonTrigger': 'a',
            'ConfigEvent': 'a'}

        return self.__read_nev_data(nev_data_masks, nev_data_types)

    def __nev_ext_header_types(self):
        """
        Defines extended header types for different .nev file specifications.
        """
        nev_ext_header_types = {
            'NEUEVWAV': {
                # Version>=2.1
                'a': [
                    ('packet_id', 'S8'),
                    ('electrode_id', 'uint16'),
                    ('physical_connector', 'uint8'),
                    ('connector_pin', 'uint8'),
                    ('digitization_factor', 'uint16'),
                    ('energy_threshold', 'uint16'),
                    ('hi_threshold', 'int16'),
                    ('lo_threshold', 'int16'),
                    ('nb_sorted_units', 'uint8'),
                    # number of bytes per waveform sample
                    ('bytes_per_waveform', 'uint8'),
                    ('unused', 'S10')],
                # Version>=2.3
                'b': [
                    ('packet_id', 'S8'),
                    ('electrode_id', 'uint16'),
                    ('physical_connector', 'uint8'),
                    ('connector_pin', 'uint8'),
                    ('digitization_factor', 'uint16'),
                    ('energy_threshold', 'uint16'),
                    ('hi_threshold', 'int16'),
                    ('lo_threshold', 'int16'),
                    ('nb_sorted_units', 'uint8'),
                    # number of bytes per waveform sample
                    ('bytes_per_waveform', 'uint8'),
                    # number of samples for each waveform
                    ('spike_width', 'uint16'),
                    ('unused', 'S8')]},
            'ARRAYNME': {
                'a': [
                    ('packet_id', 'S8'),
                    ('electrode_array_name', 'S24')]},
            'ECOMMENT': {
                'a': [
                    ('packet_id', 'S8'),
                    ('extra_comment', 'S24')]},
            'CCOMMENT': {
                'a': [
                    ('packet_id', 'S8'),
                    ('continued_comment', 'S24')]},
            'MAPFILE': {
                'a': [
                    ('packet_id', 'S8'),
                    ('mapFile', 'S24')]},
            'NEUEVLBL': {
                'a': [
                    ('packet_id', 'S8'),
                    ('electrode_id', 'uint16'),
                    # label of this electrode
                    ('label', 'S16'),
                    ('unused', 'S6')]},
            'NEUEVFLT': {
                'a': [
                    ('packet_id', 'S8'),
                    ('electrode_id', 'uint16'),
                    ('hi_freq_corner', 'uint32'),
                    ('hi_freq_order', 'uint32'),
                    # 0=None 1=Butterworth
                    ('hi_freq_type', 'uint16'),
                    ('lo_freq_corner', 'uint32'),
                    ('lo_freq_order', 'uint32'),
                    # 0=None 1=Butterworth
                    ('lo_freq_type', 'uint16'),
                    ('unused', 'S2')]},
            'DIGLABEL': {
                'a': [
                    ('packet_id', 'S8'),
                    # Read name of digital
                    ('label', 'S16'),
                    # 0=serial, 1=parallel
                    ('mode', 'uint8'),
                    ('unused', 'S7')]},
            'NSASEXEV': {
                'a': [
                    ('packet_id', 'S8'),
                    # Read frequency of periodic packet generation
                    ('frequency', 'uint16'),
                    # Read if digital input triggers events
                    ('digital_input_config', 'uint8'),
                    # Read if analog input triggers events
                    ('analog_channel_1_config', 'uint8'),
                    ('analog_channel_1_edge_detec_val', 'uint16'),
                    ('analog_channel_2_config', 'uint8'),
                    ('analog_channel_2_edge_detec_val', 'uint16'),
                    ('analog_channel_3_config', 'uint8'),
                    ('analog_channel_3_edge_detec_val', 'uint16'),
                    ('analog_channel_4_config', 'uint8'),
                    ('analog_channel_4_edge_detec_val', 'uint16'),
                    ('analog_channel_5_config', 'uint8'),
                    ('analog_channel_5_edge_detec_val', 'uint16'),
                    ('unused', 'S6')]},
            'VIDEOSYN': {
                'a': [
                    ('packet_id', 'S8'),
                    ('video_source_id', 'uint16'),
                    ('video_source', 'S16'),
                    ('frame_rate', 'float32'),
                    ('unused', 'S2')]},
            'TRACKOBJ': {
                'a': [
                    ('packet_id', 'S8'),
                    ('trackable_type', 'uint16'),
                    ('trackable_id', 'uint16'),
                    ('point_count', 'uint16'),
                    ('video_source', 'S16'),
                    ('unused', 'S2')]}}

        return nev_ext_header_types

    def __nev_data_masks(self, packet_ids):
        """
        Defines data masks for different .nev file specifications depending on
        the given packet identifiers.
        """
        __nev_data_masks = {
            'NonNeural': {
                'a': (packet_ids == 0)},
            'Spikes': {
                # Version 2.1 & 2.2
                'a': (0 < packet_ids) & (packet_ids <= 255),
                # Version>=2.3
                'b': (0 < packet_ids) & (packet_ids <= 2048)},
            'Comments': {
                'a': (packet_ids == 0xFFFF)},
            'VideoSync': {
                'a': (packet_ids == 0xFFFE)},
            'TrackingEvents': {
                'a': (packet_ids == 0xFFFD)},
            'ButtonTrigger': {
                'a': (packet_ids == 0xFFFC)},
            'ConfigEvent': {
                'a': (packet_ids == 0xFFFB)}}

        return __nev_data_masks

    def __nev_data_types(self, data_size):
        """
        Defines data types for different .nev file specifications depending on
        the given packet identifiers.
        """
        __nev_data_types = {
            'NonNeural': {
                # Version 2.1 & 2.2
                'a': [
                    ('timestamp', 'uint32'),
                    ('packet_id', 'uint16'),
                    ('packet_insertion_reason', 'uint8'),
                    ('reserved', 'uint8'),
                    ('digital_input', 'uint16'),
                    ('analog_input_channel_1', 'int16'),
                    ('analog_input_channel_2', 'int16'),
                    ('analog_input_channel_3', 'int16'),
                    ('analog_input_channel_4', 'int16'),
                    ('analog_input_channel_5', 'int16'),
                    ('unused', 'S{0}'.format(data_size - 20))],
                # Version>=2.3
                'b': [
                    ('timestamp', 'uint32'),
                    ('packet_id', 'uint16'),
                    ('packet_insertion_reason', 'uint8'),
                    ('reserved', 'uint8'),
                    ('digital_input', 'uint16'),
                    ('unused', 'S{0}'.format(data_size - 10))]},
            'Spikes': {
                'a': [
                    ('timestamp', 'uint32'),
                    ('packet_id', 'uint16'),
                    ('unit_class_nb', 'uint8'),
                    ('reserved', 'uint8'),
                    ('waveform', 'S{0}'.format(data_size - 8))]},
            'Comments': {
                'a': [
                    ('timestamp', 'uint32'),
                    ('packet_id', 'uint16'),
                    ('char_set', 'uint8'),
                    ('flag', 'uint8'),
                    ('data', 'uint32'),
                    ('comment', 'S{0}'.format(data_size - 12))]},
            'VideoSync': {
                'a': [
                    ('timestamp', 'uint32'),
                    ('packet_id', 'uint16'),
                    ('video_file_nb', 'uint16'),
                    ('video_frame_nb', 'uint32'),
                    ('video_elapsed_time', 'uint32'),
                    ('video_source_id', 'uint32'),
                    ('unused', 'int8', (data_size - 20, ))]},
            'TrackingEvents': {
                'a': [
                    ('timestamp', 'uint32'),
                    ('packet_id', 'uint16'),
                    ('parent_id', 'uint16'),
                    ('node_id', 'uint16'),
                    ('node_count', 'uint16'),
                    ('point_count', 'uint16'),
                    ('tracking_points', 'uint16', ((data_size - 14) / 2, ))]},
            'ButtonTrigger': {
                'a': [
                    ('timestamp', 'uint32'),
                    ('packet_id', 'uint16'),
                    ('trigger_type', 'uint16'),
                    ('unused', 'int8', (data_size - 8, ))]},
            'ConfigEvent': {
                'a': [
                    ('timestamp', 'uint32'),
                    ('packet_id', 'uint16'),
                    ('config_change_type', 'uint16'),
                    ('config_changed', 'S{0}'.format(data_size - 8))]}}

        return __nev_data_types

    def __nev_params(self, param_name):
        """
        Returns wanted nev parameter.
        """
        nev_parameters = {
            'bytes_in_data_packets':
                self.__nev_basic_header['bytes_in_data_packets'],
            'rec_datetime': datetime.datetime(
                year=self.__nev_basic_header['year'],
                month=self.__nev_basic_header['month'],
                day=self.__nev_basic_header['day'],
                hour=self.__nev_basic_header['hour'],
                minute=self.__nev_basic_header['minute'],
                second=self.__nev_basic_header['second'],
                microsecond=self.__nev_basic_header['millisecond']),
            'max_res': self.__nev_basic_header['timestamp_resolution'],
            'channel_ids': self.__nev_ext_header['NEUEVWAV']['electrode_id'],
            'channel_labels': self.__channel_labels[self.__nev_spec](),
            'event_unit': pq.CompoundUnit("1.0/{0} * s".format(
                self.__nev_basic_header['timestamp_resolution'])),
            'nb_units': dict(zip(
                self.__nev_ext_header['NEUEVWAV']['electrode_id'],
                self.__nev_ext_header['NEUEVWAV']['nb_sorted_units'])),
            'data_size': self.__nev_basic_header['bytes_in_data_packets'],
            'waveform_size': self.__waveform_size[self.__nev_spec](),
            'waveform_dtypes': self.__get_waveforms_dtype(),
            'waveform_sampling_rate':
                self.__nev_basic_header['sample_resolution'] * pq.Hz,
            'waveform_time_unit': pq.CompoundUnit("1.0/{0} * s".format(
                self.__nev_basic_header['sample_resolution'])),
            'waveform_unit': pq.uV}

        return nev_parameters[param_name]

    def __get_file_size(self, filename):
        """
        Returns the file size in bytes for the given file.
        """
        filebuf = open(filename, 'rb')
        filebuf.seek(0, os.SEEK_END)
        file_size = filebuf.tell()
        filebuf.close()

        return file_size

    def __get_min_time(self):
        """
        Returns the smallest time that can be determined from the recording for
        use as the lower bound n in an interval [n,m).
        """
        tp = []
        if self._avail_files['nev']:
            tp.extend(self.__get_nev_rec_times()[0])
        for nsx_i in self._avail_nsx:
            tp.extend(self.__nsx_rec_times[self.__nsx_spec[nsx_i]](nsx_i)[0])

        return min(tp)

    def __get_max_time(self):
        """
        Returns the largest time that can be determined from the recording for
        use as the upper bound m in an interval [n,m).
        """
        tp = []
        if self._avail_files['nev']:
            tp.extend(self.__get_nev_rec_times()[1])
        for nsx_i in self._avail_nsx:
            tp.extend(self.__nsx_rec_times[self.__nsx_spec[nsx_i]](nsx_i)[1])

        return max(tp)

    def __get_nev_rec_times(self):
        """
        Extracts minimum and maximum time points from a nev file.
        """
        filename = '.'.join([self._filenames['nev'], 'nev'])

        dt = [('timestamp', 'uint32')]
        offset = \
            self.__get_file_size(filename) - \
            self.__nev_params('bytes_in_data_packets')
        last_data_packet = np.memmap(filename, offset=offset, dtype=dt)[0]

        n_starts = [0 * self.__nev_params('event_unit')]
        n_stops = [
            last_data_packet['timestamp'] * self.__nev_params('event_unit')]

        return n_starts, n_stops

    def __get_nsx_rec_times_variant_a(self, nsx_nb):
        """
        Extracts minimum and maximum time points from a 2.1 nsx file.
        """
        filename = '.'.join([self._filenames['nsx'], 'ns%i' % nsx_nb])

        t_unit = self.__nsx_params[self.__nsx_spec[nsx_nb]](
            'time_unit', nsx_nb)
        highest_res = self.__nev_params('event_unit')

        bytes_in_headers = self.__nsx_params[self.__nsx_spec[nsx_nb]](
            'bytes_in_headers', nsx_nb)
        nb_data_points = int(
            (self.__get_file_size(filename) - bytes_in_headers) /
            (2 * self.__nsx_basic_header[nsx_nb]['channel_count']) - 1)

        # add n_start
        n_starts = [(0 * t_unit).rescale(highest_res)]
        # add n_stop
        n_stops = [(nb_data_points * t_unit).rescale(highest_res)]

        return n_starts, n_stops

    def __get_nsx_rec_times_variant_b(self, nsx_nb):
        """
        Extracts minimum and maximum time points from a 2.2 or 2.3 nsx file.
        """
        t_unit = self.__nsx_params[self.__nsx_spec[nsx_nb]](
            'time_unit', nsx_nb)
        highest_res = self.__nev_params('event_unit')

        n_starts = []
        n_stops = []
        # add n-start and n_stop for all data blocks
        for data_bl in self.__nsx_data_header[nsx_nb].keys():
            ts0 = self.__nsx_data_header[nsx_nb][data_bl]['timestamp']
            nbdp = self.__nsx_data_header[nsx_nb][data_bl]['nb_data_points']

            # add n_start
            start = ts0 * t_unit
            n_starts.append(start.rescale(highest_res))
            # add n_stop
            stop = start + nbdp * t_unit
            n_stops.append(stop.rescale(highest_res))

        return sorted(n_starts), sorted(n_stops)

    def __get_waveforms_dtype(self):
        """
        Extracts the actual waveform dtype set for each channel.
        """
        # Blackrock code giving the approiate dtype
        conv = {0: 'int8', 1: 'int8', 2: 'int16', 4: 'int32'}

        # get all electrode ids from nev ext header
        all_el_ids = self.__nev_ext_header['NEUEVWAV']['electrode_id']

        # get the dtype of waveform (this is stupidly complicated)
        if self.__is_set(
                np.array(self.__nev_basic_header['additionnal_flags']), 0):
            dtype_waveforms = dict((k, 'int16') for k in all_el_ids)
        else:
            # extract bytes per waveform
            waveform_bytes = \
                self.__nev_ext_header['NEUEVWAV']['bytes_per_waveform']
            # extract dtype for waveforms fro each electrode
            dtype_waveforms = dict(zip(all_el_ids, conv[waveform_bytes]))

        return dtype_waveforms

    def __get_channel_labels_variant_a(self):
        """
        Returns labels for all channels for file spec 2.1
        """
        elids = self.__nev_ext_header['NEUEVWAV']['electrode_id']
        labels = []

        for elid in elids:
            if elid < 129:
                labels.append('chan%i' % elid)
            else:
                labels.append('ainp%i' % (elid - 129 + 1))

        return dict(zip(elids, labels))

    def __get_channel_labels_variant_b(self):
        """
        Returns labels for all channels for file spec 2.2 and 2.3
        """
        elids = self.__nev_ext_header['NEUEVWAV']['electrode_id']
        labels = self.__nev_ext_header['NEUEVLBL']['label']

        return dict(zip(elids, labels))

    def __get_waveform_size_variant_a(self):
        """
        Returns wavform sizes for all channels for file spec 2.1 and 2.2
        """
        wf_dtypes = self.__get_waveforms_dtype()
        nb_bytes_wf = self.__nev_basic_header['bytes_in_data_packets'] - 8

        wf_sizes = dict([
            (ch, nb_bytes_wf / np.dtype(dt).itemsize) for ch, dt in
            wf_dtypes.items()])

        return wf_sizes

    def __get_waveform_size_variant_b(self):
        """
        Returns wavform sizes for all channels for file spec 2.3
        """
        elids = self.__nev_ext_header['NEUEVWAV']['electrode_id']
        spike_widths = self.__nev_ext_header['NEUEVWAV']['spike_width']

        return dict(zip(elids, spike_widths))

    def __get_left_sweep_waveforms(self):
        """
        Returns left sweep of waveforms for each channel. Left sweep is defined
        as the time from the beginning of the waveform to the trigger time of
        the corresponding spike.
        """
        # TODO: not sure if this is the actual setting for Blackrock
        wf_t_unit = self.__nev_params('waveform_time_unit')
        all_ch = self.__nev_params('channel_ids')
        wf_size = self.__nev_params('waveform_size')

        # default value: threshold crossing after 10 samples of waveform
        wf_left_sweep = dict([(ch, 10 * wf_t_unit) for ch in all_ch])

        # non-default: threshold crossing at center of waveform
        # wf_left_sweep = dict(
        #     [(ch, (wf_size[ch] / 2) * wf_t_unit) for ch in all_ch])

        return wf_left_sweep

    def __get_nsx_param_variant_a(self, param_name, nsx_nb):
        """
        Returns parameter (param_name) for a given nsx (nsx_nb) for file spec
        2.1.
        """
        # (several are assumed from Blackrock manual)
        labels = []
        for elid in self.__nsx_ext_header[nsx_nb]['electrode_id']:
            if elid < 129:
                labels.append('chan%i' % elid)
            else:
                labels.append('ainp%i' % (elid - 129 + 1))

        nsx_parameters = {
            'labels': labels,
            'units': np.array(
                ['mV'] * self.__nsx_basic_header[nsx_nb]['channel_count']),
            'min_analog_val': np.array(
                [-5000] * self.__nsx_basic_header[nsx_nb]['channel_count']),
            'max_analog_val': np.array(
                [5000] * self.__nsx_basic_header[nsx_nb]['channel_count']),
            'min_digital_val': np.array(
                [-8192] * self.__nsx_basic_header[nsx_nb]['channel_count']),
            'max_digital_val': np.array(
                [8192] * self.__nsx_basic_header[nsx_nb]['channel_count']),
            'timestamp_resolution': 30000,
            'bytes_in_headers':
                self.__nsx_basic_header[nsx_nb].dtype.itemsize +
                self.__nsx_ext_header[nsx_nb].dtype.itemsize *
                self.__nsx_basic_header[nsx_nb]['channel_count'],
            'sampling_rate':
                30000 / self.__nsx_basic_header[nsx_nb]['period'] * pq.Hz,
            'time_unit': pq.CompoundUnit("1.0/{0}*s".format(
                30000 / self.__nsx_basic_header[nsx_nb]['period']))}

        return nsx_parameters[param_name]

    def __get_nsx_param_variant_b(self, param_name, nsx_nb):
        """
        Returns parameter (param_name) for a given nsx (nsx_nb) for file spec
        2.2 and 2.3.
        """
        nsx_parameters = {
            'labels':
                self.__nsx_ext_header[nsx_nb]['electrode_label'],
            'units':
                self.__nsx_ext_header[nsx_nb]['units'],
            'min_analog_val':
                self.__nsx_ext_header[nsx_nb]['min_analog_val'],
            'max_analog_val':
                self.__nsx_ext_header[nsx_nb]['max_analog_val'],
            'min_digital_val':
                self.__nsx_ext_header[nsx_nb]['min_digital_val'],
            'max_digital_val':
                self.__nsx_ext_header[nsx_nb]['max_digital_val'],
            'timestamp_resolution':
                self.__nsx_basic_header[nsx_nb]['timestamp_resolution'],
            'bytes_in_headers':
                self.__nsx_basic_header[nsx_nb]['bytes_in_headers'],
            'sampling_rate':
                self.__nsx_basic_header[nsx_nb]['timestamp_resolution'] /
                self.__nsx_basic_header[nsx_nb]['period'] * pq.Hz,
            'time_unit': pq.CompoundUnit("1.0/{0}*s".format(
                self.__nsx_basic_header[nsx_nb]['timestamp_resolution'] /
                self.__nsx_basic_header[nsx_nb]['period']))}

        return nsx_parameters[param_name]

    def __get_nsx_databl_param_variant_a(
            self, param_name, nsx_nb, n_start=None, n_stop=None):
        """
        Returns data block parameter (param_name) for a given nsx (nsx_nb) for
        file spec 2.1. Arg 'n_start' should not be specified! It is only set
        for compatibility reasons with higher file spec.
        """
        filename = '.'.join([self._filenames['nsx'], 'ns%i' % nsx_nb])

        t_starts, t_stops = \
            self.__nsx_rec_times[self.__nsx_spec[nsx_nb]](nsx_nb)

        bytes_in_headers = self.__nsx_params[self.__nsx_spec[nsx_nb]](
            'bytes_in_headers', nsx_nb)

        # extract parameters from nsx basic extended and data header
        data_parameters = {
            'nb_data_points': int(
                (self.__get_file_size(filename) - bytes_in_headers) /
                (2 * self.__nsx_basic_header[nsx_nb]['channel_count']) - 1),
            'databl_idx': 1,
            'databl_t_start': t_starts[0],
            'databl_t_stop': t_stops[0]}

        return data_parameters[param_name]

    def __get_nsx_databl_param_variant_b(
            self, param_name, nsx_nb, n_start, n_stop):
        """
        Returns data block parameter (param_name) for a given nsx (nsx_nb) with
        a wanted n_start for file spec 2.2 and 2.3.
        """
        t_starts, t_stops = \
            self.__nsx_rec_times[self.__nsx_spec[nsx_nb]](nsx_nb)

        # data header
        for d_bl in self.__nsx_data_header[nsx_nb].keys():
            # from "data header" with corresponding t_start and t_stop
            data_parameters = {
                'nb_data_points':
                    self.__nsx_data_header[nsx_nb][d_bl]['nb_data_points'],
                'databl_idx': d_bl,
                'databl_t_start': t_starts[d_bl - 1],
                'databl_t_stop': t_stops[d_bl - 1]}
            if t_starts[d_bl - 1] <= n_start < n_stop <= t_stops[d_bl - 1]:
                return data_parameters[param_name]
            elif n_start < t_starts[d_bl - 1] < n_stop <= t_stops[d_bl - 1]:
                self._print_verbose(
                    "User n_start (%s) is smaller than the corresponding "
                    "t_start of the available ns%i datablock" % (
                        str(n_start), nsx_nb))
                return data_parameters[param_name]
            elif t_starts[d_bl - 1] <= n_start < t_stops[d_bl - 1] < n_stop:
                self._print_verbose(
                    "User n_stop (%s) is larger than the corresponding t_stop "
                    "of the available ns%i datablock" % (str(n_stop), nsx_nb))
                return data_parameters[param_name]
            elif n_start < t_starts[d_bl - 1] < t_stops[d_bl - 1] < n_stop:
                self._print_verbose(
                    "User n_start (%s) and is smaller than the corresponding "
                    "t_start and user n_stop (%s) is larger than the "
                    "corresponding t_stop of the available ns%i datablock" % (
                        str(n_start), str(n_stop), nsx_nb))
                return data_parameters[param_name]
            else:
                continue

        raise ValueError(
            "User n_start and n_stop are all smaller or larger than the "
            "t_start and t_stops of all available ns%i datablocks" % nsx_nb)

    def __get_nonneural_evtypes_variant_a(self, data):
        """
        Defines event types and the necessary parameters to extract them from
        a 2.1 and 2.2 nev file.
        """
        # TODO: add annotations of nev ext header (NSASEXEX) to event types

        # digital events
        event_types = {
            'digital_input_port': {
                'name': 'digital_input_port',
                'field': 'digital_input',
                'mask': self.__is_set(data['packet_insertion_reason'], 0),
                'desc': "Events of the digital input port"},
            'serial_input_port': {
                'name': 'serial_input_port',
                'field': 'digital_input',
                'mask':
                    self.__is_set(data['packet_insertion_reason'], 0) &
                    self.__is_set(data['packet_insertion_reason'], 7),
                'desc': "Events of the serial input port"}}

        # analog input events via threshold crossings
        for ch in range(5):
            event_types.update({
                'analog_input_channel_{0}'.format(ch + 1): {
                    'name': 'analog_input_channel_{0}'.format(ch + 1),
                    'field': 'analog_input_channel_{0}'.format(ch + 1),
                    'mask': self.__is_set(
                        data['packet_insertion_reason'], ch + 1),
                    'desc': "Values of analog input channel {0} in mV "
                            "(+/- 5000)".format(ch + 1)}})

        # TODO: define field and desc
        event_types.update({
            'periodic_sampling_events': {
                'name': 'periodic_sampling_events',
                'field': 'digital_input',
                'mask': self.__is_set(data['packet_insertion_reason'], 6),
                'desc': 'Periodic sampling event of a certain frequency'}})

        return event_types

    def __get_nonneural_evtypes_variant_b(self, data):
        """
        Defines event types and the necessary parameters to extract them from
        a 2.3 nev file.
        """
        # digital events
        event_types = {
            'digital_input_port': {
                'name': 'digital_input_port',
                'field': 'digital_input',
                'mask': self.__is_set(data['packet_insertion_reason'], 0),
                'desc': "Events of the digital input port"},
            'serial_input_port': {
                'name': 'serial_input_port',
                'field': 'digital_input',
                'mask':
                    self.__is_set(data['packet_insertion_reason'], 0) &
                    self.__is_set(data['packet_insertion_reason'], 7),
                'desc': "Events of the serial input port"}}

        return event_types

    def __get_unit_classification(self, un_id):
        """
        Returns the Blackrock unit classification of an online spike sorting
        for the given unit id (un_id).
        """
        # Blackrock unit classification
        if un_id == 0:
            return 'unclassified'
        elif 1 <= un_id <= 16:
            return '{0}'.format(un_id)
        elif 17 <= un_id <= 244:
            raise ValueError(
                "Unit id {0} is not used by daq system".format(un_id))
        elif un_id == 255:
            return 'noise'
        else:
            raise ValueError("Unit id {0} cannot be classified".format(un_id))

    def __is_set(self, flag, pos):
        """
        Checks if bit is set at the given position for flag. If flag is an
        array, an array will be returned.
        """
        return flag & (1 << pos) > 0

    def __transform_nsx_to_load(self, nsx_to_load):
        """
        Transforms the input argument nsx_to_load to a list of integers.
        """
        if hasattr(nsx_to_load, "__len__") and len(nsx_to_load) == 0:
            nsx_to_load = None
        if isinstance(nsx_to_load, int):
            nsx_to_load = [nsx_to_load]
        if isinstance(nsx_to_load, str):
            if nsx_to_load.lower() == 'none':
                nsx_to_load = None
            elif nsx_to_load.lower() == 'all':
                nsx_to_load = self._avail_nsx
            else:
                raise ValueError("Invalid specification of nsx_to_load.")

        if nsx_to_load:
            for nsx_nb in nsx_to_load:
                if not self._avail_files['ns' + str(nsx_nb)]:
                    raise ValueError("ns%i is not available" % nsx_nb)

        return nsx_to_load

    def __transform_channels(self, channels, nsx_to_load):
        """
        Transforms the input argument channels to a list of integers.
        """
        all_channels = []
        nsx_to_load = self.__transform_nsx_to_load(nsx_to_load)
        if not isinstance(nsx_to_load, types.NoneType):
            for nsx_nb in nsx_to_load:
                all_channels.extend(
                    self.__nsx_ext_header[nsx_nb]['electrode_id'].astype(int))
        else:
            all_channels.extend(
                self.__nev_ext_header['NEUEVWAV']['electrode_id'].astype(int))
        all_channels = np.unique(all_channels).tolist()

        if hasattr(channels, "__len__") and len(channels) == 0:
            channels = None
        if isinstance(channels, int):
            channels = [channels]
        if isinstance(channels, str):
            if channels.lower() == 'none':
                channels = None
            elif channels.lower() == 'all':
                channels = all_channels
            else:
                raise ValueError("Invalid channel specification.")

        if channels:
            if len(set(all_channels) & set(channels)) < len(channels):
                raise ValueError("Unknown channel id in channels.")
        else:
            self._print_verbose("No channel is specified, therefore no "
                                "recordingchannelgroup and unit is loaded.")

        return channels

    def __transform_units(self, units, channels):
        """
        Transforms the input argument nsx_to_load to a dictionary, where keys
        (channels) are int, and values (units) are lists of integers.
        """
        if isinstance(units, dict):
            for ch, u in units.items():
                if ch not in channels:
                    self._print_verbose(
                        "Units contain a channel id which is not listed in "
                        "channels")
                if isinstance(u, int):
                    units[ch] = [u]
                if hasattr(u, '__len__') and len(u) == 0:
                    units[ch] = None
                if isinstance(u, str):
                    if u.lower() == 'none':
                        units[ch] = None
                    elif u.lower() == 'all':
                        units[ch] = range(17)
                        units[ch].append(255)
                    else:
                        raise ValueError("Invalid unit specification.")
        else:
            if hasattr(units, "__len__") and len(units) == 0:
                units = None
            if isinstance(units, str):
                if units.lower() == 'none':
                    units = None
                elif units.lower() == 'all':
                    units = range(17)
                    units.append(255)
                else:
                    raise ValueError("Invalid unit specification.")
            if isinstance(units, int):
                units = [units]

            if isinstance(channels, types.NoneType) \
                    and not isinstance(units, types.NoneType):
                raise ValueError(
                    'At least one channel needs to be loaded to load units')

            if units:
                units = dict(zip(channels, [units] * len(channels)))

        if isinstance(units, types.NoneType):
            self._print_verbose("No units are specified, therefore no "
                                "unit or spiketrain is loaded.")

        return units

    def __transform_times(self, n, default_n):
        """
        Transforms the input argument n_start or n_stop (n) to a list of
        quantities. In case n is None, it is set to a default value provided by
        the given function (default_n).
        """
        highest_res = self.__nev_params('event_unit')

        if isinstance(n, pq.Quantity):
            n = [n.rescale(highest_res)]
        elif hasattr(n, "__len__"):
            n = [tp.rescale(highest_res) if not isinstance(tp, types.NoneType)
                 else default_n for tp in n]
        elif isinstance(n, types.NoneType):
            n = [default_n]
        else:
            raise ValueError('Invalid specification of n_start/n_stop.')

        return n

    def __merge_time_ranges(
            self, user_n_starts, user_n_stops, nsx_to_load):
        """
        Merges after a validation the user specified n_starts and n_stops with
        the intrinsicly given n_starts and n_stops (from e.g, recording pauses)
        of the file set.

        Final n_starts and n_stops are chosen, so that the time range of each
        resulting segment is set to the best meaningful maximum. This means
        that the duration of the signals stored in the segments might be
        smaller than the actually set duration of the segment.
        """
        self._print_verbose("######## INFO TIME SETTINGS ########")

        # define the higest time resolution
        # (for accurate manipulations of the time settings)
        highest_res = self.__nev_params('event_unit')
        user_n_starts = self.__transform_times(
            user_n_starts, self.__get_min_time())
        user_n_stops = self.__transform_times(
            user_n_stops, self.__get_max_time())

        # check if user provided as many n_starts as n_stops
        if len(user_n_starts) != len(user_n_stops):
            raise ValueError("n_starts and n_stops must be of equal length")

        # if necessary reset max n_stop to max time of file set
        if user_n_starts[0] < self.__get_min_time():
            user_n_starts[0] = self.__get_min_time()
            self._print_verbose(
                "First entry of n_start is smaller than min time of the file "
                "set: n_start[0] set to min time of file set")
        if user_n_starts[-1] > self.__get_max_time():
            user_n_starts = user_n_starts[:-1]
            user_n_stops = user_n_stops[:-1]
            self._print_verbose(
                "Last entry of n_start is larger than max time of the file "
                "set: last n_start and n_stop entry are excluded")
        if user_n_stops[-1] > self.__get_max_time():
            user_n_stops[-1] = self.__get_max_time()
            self._print_verbose(
                "Last entry of n_stop is larger than max time of the file "
                "set: n_stop[-1] set to max time of file set")

        # get intrinsic time settings of nsx files (incl. rec pauses)
        n_starts_files = []
        n_stops_files = []
        if not isinstance(nsx_to_load, types.NoneType):
            for nsx_nb in nsx_to_load:
                start_stop = \
                    self.__nsx_rec_times[self.__nsx_spec[nsx_nb]](nsx_nb)
                n_starts_files.append(start_stop[0])
                n_stops_files.append(start_stop[1])

        # reducing n_starts from wanted nsx files to minima
        # (keep recording pause if it occurs)
        if len(n_starts_files) > 0:
            if np.shape(n_starts_files)[1] > 1:
                n_starts_files = [
                    tp * highest_res for tp in np.min(n_starts_files, axis=1)]
            else:
<<<<<<< HEAD
                channel_indexes = np.arange(anasig.shape[1])

            # this assumes there is only ever a single segment
            chx = ChannelIndex(index=channel_indexes,
                               channel_ids=np.array(ch['channel_id']),
                               channel_names=np.array(ch['label']),
                               name=name,
                               file_origin=filename_nsx)
            chx.analogsignals.append(anasig)
            anasig.channel_index = chx
            seg.analogsignals.append(anasig)

    def read_sif(self, filename_sif, seg, ):
        pass
        #TODO


def get_window_datetime(buf):
    """This transform a buffer of 16 bytes window datetime type
     n python datetime object
    """
    try:
        buf = buffer(buf.copy())  # Python 2
    except NameError:
        buf = buf.copy()          # Python 3
    dt = [('year', 'uint16'), ('mouth', 'uint16'), ('weekday', 'uint16'),
                ('day', 'uint16'), ('hour', 'uint16'), ('min', 'uint16'),
                ('sec', 'uint16'), ('usec', 'uint16'),]
    assert len(buf) == np.dtype(dt).itemsize, 'This buffer do not have the good size for window date'
    d = np.fromstring(buf, dtype = dt)[0]
    thedatetime = datetime.datetime(d['year'], d['mouth'], d['day'],
                d['hour'], d['min'], d['sec'], d['usec'])
    return thedatetime


# the extented header of nev file is composed of 8+24 bytes
# the comments of the 24 bytes depend of the code of 8 bytes
# this is conversion
ext_nev_header_codes = [
        ('ARRAYNME', [('ArrayName', 'S24')] ),
        ('ECOMMENT', [('ExtendedComment', 'S24')] ),
        ('CCOMMENT', [('ExtendedCommentComplement', 'S24')] ),
        ('MAPFILE', [('MapFile', 'S24')] ),
        ('NEUEVWAV', [('channel_id', 'uint16'),# Read electrode number
                                    ('connector_id', 'uint8'),# Read physical connector (bank A-D)
                                    ('connector_pin', 'uint8'),# Read connector sampling_ratepin (pin number on connector, 1-37)
                                    ('digitization_factor', 'uint16'),# Read digitization factor in nV per LSB step
                                    ('energy_threshold', 'uint16'),# Read energy threshold in nV per LSB step
                                    ('amp_threshold_high', 'int16'),# Read high threshold in µV
                                    ('amp_threshold_low', 'int16'),# Read low threshold in µV
                                    ('num_sorted_units', 'uint8'),# Read number of sorted units
                                    ('num_bytes_per_waveform', 'uint8'),# Read number of bytes per waveform sample
                                                                                                        # 0 or 1 both imply 1 byte, so convert a 0 to 1 for
                                                                                                        # simplification
                                    ('spike_width','uint16'), #only for version>=2.3
                                    ('unused', 'S8'),
                                ]),
        ('NEUEVLBL', [('channel_id', 'uint16'),
                                    ('channel_label',  'S16'),
                                    ('unused', 'S6'),
                                ]),
        ('NEUEVFLT', [('channel_id', 'uint16'),
                                    ('hi_freq_corner',  'uint32'),
                                    ('hi_freq_order',  'uint32'),
                                    ('hi_freq_type',  'uint16'), #0=None 1=Butterworth
                                    ('lo_freq_corner',  'uint32'),
                                    ('lo_freq_order',  'uint32'),
                                    ('lo_freq_type',  'uint16'), #0=None 1=Butterworth
                                    ('unused', 'S2'),
                                ]),
        ('DIGLABEL', [('digital_channel_label', 'S16'),# Read name of digital
                                    ('digital_channel_type',  'uint8'), # 0=serial, 1=parallel
                                    ('unused', 'S7'),
                                ]),
        ('NSASEXEV', [('PeriodicPacketGenerator', 'uint16'),# Read frequency of periodic packet generation
                                    ('DigitialChannelEnable',  'uint8'), # Read if digital input triggers events
                                    ('AnalogChannel',  [ ('enable', 'uint8') , ('edge_detec', 'uint16')], (5,) ), # Read if analog input triggers events
                                    ('unused', 'S6'),
                                ]),                
    ]
ext_nev_header_codes = [ (code, [ ('code', 'S8'),  ]+dt) for code, dt in ext_nev_header_codes ]
ext_nev_header_codes = dict(ext_nev_header_codes)
=======
                n_starts_files = [
                    tp * highest_res for tp in np.min(n_starts_files, axis=0)]

        # reducing n_starts from wanted nsx files to maxima
        # (keep recording pause if it occurs)
        if len(n_stops_files) > 0:
            if np.shape(n_stops_files)[1] > 1:
                n_stops_files = [
                    tp * highest_res for tp in np.max(n_stops_files, axis=1)]
            else:
                n_stops_files = [
                    tp * highest_res for tp in np.max(n_stops_files, axis=0)]

        # merge user time settings with intrinsic nsx time settings
        n_starts = []
        n_stops = []
        for start, stop in zip(user_n_starts, user_n_stops):
            # check if start and stop of user create a positive time interval
            if not start < stop:
                raise ValueError(
                    "t(i) in n_starts has to be smaller than t(i) in n_stops")

            # Reduce n_starts_files to given intervals of user & add start
            if len(n_starts_files) > 0:
                mask = (n_starts_files > start) & (n_starts_files < stop)
                red_n_starts_files = np.array(n_starts_files)[mask]
                merged_n_starts = [start] + [
                    tp * highest_res for tp in red_n_starts_files]
            else:
                merged_n_starts = [start]

            # Reduce n_stops_files to given intervals of user & add stop
            if len(n_stops_files) > 0:
                mask = (n_stops_files > start) & (n_stops_files < stop)
                red_n_stops_files = np.array(n_stops_files)[mask]
                merged_n_stops = [
                    tp * highest_res for tp in red_n_stops_files] + [stop]
            else:
                merged_n_stops = [stop]
            # Define combined user and file n_starts and n_stops
            # case one:
            if len(merged_n_starts) == len(merged_n_stops):
                if len(merged_n_starts) + len(merged_n_stops) == 2:
                    n_starts.extend(merged_n_starts)
                    n_stops.extend(merged_n_stops)
                if len(merged_n_starts) + len(merged_n_stops) > 2:
                    merged_n_starts.remove(merged_n_starts[1])
                    n_starts.extend([merged_n_starts])
                    merged_n_stops.remove(merged_n_stops[-2])
                    n_stops.extend(merged_n_stops)
            # case two:
            elif len(merged_n_starts) < len(merged_n_stops):
                n_starts.extend(merged_n_starts)
                merged_n_stops.remove(merged_n_stops[-2])
                n_stops.extend(merged_n_stops)
            # case three:
            elif len(merged_n_starts) > len(merged_n_stops):
                merged_n_starts.remove(merged_n_starts[1])
                n_starts.extend(merged_n_starts)
                n_stops.extend(merged_n_stops)

        if len(n_starts) > user_n_starts and len(n_stops) > user_n_stops:
            self._print_verbose(
                "Additional recording pauses were detected. There will be "
                "more segments than the user expects.")

        return n_starts, n_stops

    def __read_event(self, n_start, n_stop, data, ev_dict, lazy=False):
        """
        Creates an event for non-neural experimental events in nev data.
        """
        event_unit = self.__nev_params('event_unit')

        if lazy:
            times = []
            labels = np.array([], dtype='S')
        else:
            times = data['timestamp'][ev_dict['mask']] * event_unit
            labels = data[ev_dict['field']][ev_dict['mask']].astype(str)

        # mask for given time interval
        mask = (times >= n_start) & (times < n_stop)
        if np.sum(mask) > 0:
            ev = Event(
                times=times[mask].astype(float),
                labels=labels[mask],
                name=ev_dict['name'],
                description=ev_dict['desc'])
            if lazy:
                ev.lazy_shape = np.sum(mask)
        else:
            ev = None

        return ev

    def __read_spiketrain(
            self, n_start, n_stop, spikes, channel_idx, unit_id,
            load_waveforms=False, lazy=False):
        """
        Creates spiketrains for Spikes in nev data.
        """
        event_unit = self.__nev_params('event_unit')

        # define a name for spiketrain
        # (unique identifier: 1000 * elid + unit_nb)
        name = "Unit {0}".format(1000 * channel_idx + unit_id)
        # define description for spiketrain
        desc = 'SpikeTrain from channel: {0}, unit: {1}'.format(
            channel_idx, self.__get_unit_classification(unit_id))

        # get spike times for given time interval
        times = spikes['timestamp'] * event_unit
        mask = (times >= n_start) & (times < n_stop)
        times = times[mask].astype(float)

        st = SpikeTrain(
            times=times,
            name=name,
            description=desc,
            file_origin='.'.join([self._filenames['nev'], 'nev']),
            t_start=n_start,
            t_stop=n_stop)

        if lazy:
            st.lazy_shape = np.shape(times)
            st.times = []

        # load waveforms if wanted
        if load_waveforms and not lazy:
            wf_dtype = self.__nev_params('waveform_dtypes')[channel_idx]
            wf_size = self.__nev_params('waveform_size')[channel_idx]

            waveforms = spikes['waveform'].flatten().view(wf_dtype)
            waveforms = waveforms.reshape(spikes.size, 1, wf_size)

            st.waveforms = waveforms[mask] * self.__nev_params('waveform_unit')
            st.sampling_rate = self.__nev_params('waveform_sampling_rate')
            st.left_sweep = self.__get_left_sweep_waveforms()[channel_idx]

        # add additional annotations
        st.annotate(
            ch_idx=int(channel_idx),
            unit_id=int(unit_id))

        return st

    def __read_analogsignal(
            self, n_start, n_stop, signal, channel_idx, nsx_nb, lazy=False):
        """
        Creates analogsignal for signal of channel in nsx data.
        """
        # get parameters
        sampling_rate = self.__nsx_params[self.__nsx_spec[nsx_nb]](
            'sampling_rate', nsx_nb)
        nsx_time_unit = self.__nsx_params[self.__nsx_spec[nsx_nb]](
            'time_unit', nsx_nb)
        max_ana = self.__nsx_params[self.__nsx_spec[nsx_nb]](
            'max_analog_val', nsx_nb)
        min_ana = self.__nsx_params[self.__nsx_spec[nsx_nb]](
            'min_analog_val', nsx_nb)
        max_dig = self.__nsx_params[self.__nsx_spec[nsx_nb]](
            'max_digital_val', nsx_nb)
        min_dig = self.__nsx_params[self.__nsx_spec[nsx_nb]](
            'min_digital_val', nsx_nb)
        units = self.__nsx_params[self.__nsx_spec[nsx_nb]](
            'units', nsx_nb)
        labels = self.__nsx_params[self.__nsx_spec[nsx_nb]](
            'labels', nsx_nb)

        dbl_idx = self.__nsx_databl_param[self.__nsx_spec[nsx_nb]](
            'databl_idx', nsx_nb, n_start, n_stop)
        t_start = self.__nsx_databl_param[self.__nsx_spec[nsx_nb]](
            'databl_t_start', nsx_nb, n_start, n_stop)
        t_stop = self.__nsx_databl_param[self.__nsx_spec[nsx_nb]](
            'databl_t_stop', nsx_nb, n_start, n_stop)

        elids_nsx = list(self.__nsx_ext_header[nsx_nb]['electrode_id'])
        if channel_idx in elids_nsx:
            idx_ch = elids_nsx.index(channel_idx)
        else:
            return None

        description = \
            "AnalogSignal from channel: {0}, label: {1}, nsx: {2}".format(
                channel_idx, labels[idx_ch], nsx_nb)

        data_times = np.arange(
            t_start.item(), t_stop.item(),
            self.__nsx_basic_header[nsx_nb]['period']) * t_start.units
        mask = (data_times >= n_start) & (data_times < n_stop)
        data_times = data_times[mask].astype(float)

        sig_ch = signal[dbl_idx][:, idx_ch][mask].astype(float)

        # transform dig value to pysical value
        sym_ana = (max_ana[idx_ch] == -min_ana[idx_ch])
        sym_dig = (max_dig[idx_ch] == -min_dig[idx_ch])
        if sym_ana and sym_dig:
            sig_ch *= float(max_ana[idx_ch]) / float(max_dig[idx_ch])
        else:
            # general case
            sig_ch -= min_dig[idx_ch]
            sig_ch *= float(max_ana[idx_ch] - min_ana) / \
                float(max_dig[idx_ch] - min_dig)
            sig_ch += float(min_ana[idx_ch])

        anasig = AnalogSignal(
            signal=pq.Quantity(sig_ch, units[idx_ch], copy=False),
            sampling_rate=sampling_rate,
            t_start=data_times[0].rescale(nsx_time_unit),
            name=labels[idx_ch],
            description=description,
            file_origin='.'.join([self._filenames['nsx'], 'ns%i' % nsx_nb]))

        anasig.annotate(
            nsx=nsx_nb,
            ch_idx=channel_idx,
            ch_label=labels[idx_ch])

        if lazy:
            anasig.lazy_shape = np.shape(sig_ch)
            anasig.signal = []

        return anasig

    def __read_unit(self, unit_id, channel_idx):
        """
        Creates unit with unit id for given channel id.
        """
        # define a name for spiketrain
        # (unique identifier: 1000 * elid + unit_nb)
        name = "Unit {0}".format(1000 * channel_idx + unit_id)
        # define description for spiketrain
        desc = 'Unit from channel: {0}, id: {1}'.format(
            channel_idx, self.__get_unit_classification(unit_id))

        un = Unit(
            name=name,
            description=desc,
            file_origin='.'.join([self._filenames['nev'], 'nev']))

        # add additional annotations
        un.annotate(ch_idx=int(channel_idx))
        un.annotate(unit_id=int(unit_id))

        return un

    def __read_recordingchannelgroup(
            self, channel_idx, index=None, channel_units=None, cascade=True):
        """
        Returns a neo.core.recordingchannelgroup.RecordingChannelGroup with the
        given index for the given channels containing a neo.core.unit.Unit
        object list of the given units.
        """
#        if isinstance(channels, types.NoneType):
#            self._print_verbose("No channel is specified, therefore no "
#                                "recordingchannelgroup is loaded.")
#            return None

        rcg = RecordingChannelGroup(
            channel_indexes=np.array([channel_idx]),
            file_origin=self.filename)

        if not isinstance(index, types.NoneType):
            rcg.index = index
            rcg.name = "RecordingChannelGroup {0}".format(rcg.index)
        else:
            rcg.name = "RecordingChannelGroup"

        if self._avail_files['nev']:
            rcg.channel_names = self.__nev_params(
                'channel_labels')[channel_idx]

            # additional annotations from nev
            get_idx = list(
                self.__nev_ext_header['NEUEVWAV']['electrode_id']).index(
                    channel_idx)
            rcg.annotate(
                connector_ID=self.__nev_ext_header[
                    'NEUEVWAV']['physical_connector'][get_idx],
                connector_pinID=self.__nev_ext_header[
                    'NEUEVWAV']['connector_pin'][get_idx],
                dig_factor=self.__nev_ext_header[
                    'NEUEVWAV']['digitization_factor'][get_idx],
                connector_pin=self.__nev_ext_header[
                    'NEUEVWAV']['connector_pin'][get_idx],
                energy_threshold=self.__nev_ext_header[
                    'NEUEVWAV']['energy_threshold'][get_idx] * pq.uV,
                hi_threshold=self.__nev_ext_header[
                    'NEUEVWAV']['hi_threshold'][get_idx] * pq.uV,
                lo_threshold=self.__nev_ext_header[
                    'NEUEVWAV']['lo_threshold'][get_idx] * pq.uV,
                nb_sorted_units=self.__nev_ext_header[
                    'NEUEVWAV']['nb_sorted_units'][get_idx],
                waveform_size=self.__waveform_size[self.__nev_spec](
                )[channel_idx] * self.__nev_params('waveform_time_unit'))

        rcg.description = \
            "Container for units and groups analogsignals across segments."

        if not cascade:
            return rcg

        if self._avail_files['nev']:
            # read nev data
            nev_data = self.__nev_data_reader[self.__nev_spec]()

            if not isinstance(channel_units, types.NoneType):
                # extract first data for channel
                ch_mask = (nev_data['Spikes']['packet_id'] == channel_idx)
                data_ch = nev_data['Spikes'][ch_mask]

                for un_id in channel_units:
                    if un_id in np.unique(data_ch['unit_class_nb']):

                        un = self.__read_unit(
                            unit_id=un_id, channel_idx=channel_idx)

                        rcg.units.append(un)

        rcg.create_many_to_one_relationship()

        return rcg

    def read_segment(
            self, n_start, n_stop, name=None, description=None, index=None,
            nsx_to_load='none', channels='none', units='none',
            load_waveforms=False, load_events=False, lazy=False, cascade=True):
        """
        Returns an annotated neo.core.segment.Segment.

        Args:
            n_start (Quantity):
                Start time of maximum time range of signals contained in this
                segment.
            n_stop (Quantity):
                Stop time of maximum time range of signals contained in this
                segment.
            name (None, string):
                If None, name is set to default, otherwise it is set to user
                input.
            description (None, string):
                If None, description is set to default, otherwise it is set to
                user input.
            index (None, int):
                If not None, index of segment is set to user index.
            nsx_to_load (int, list, str):
                ID(s) of nsx file(s) from which to load data, e.g., if set to
                5 only data from the ns5 file are loaded. If 'none' or empty
                list, no nsx files and therefore no analog signals are loaded.
                If 'all', data from all available nsx are loaded.
            channels (int, list, str):
                Channel id(s) from which to load data. If 'none' or empty list,
                no channels and therefore no analog signal or spiketrains are
                loaded. If 'all', all available channels are loaded.
            units (int, list, str, dict):
                ID(s) of unit(s) to load. If 'none' or empty list, no units and
                therefore no spiketrains are loaded. If 'all', all available
                units are loaded. If dict, the above can be specified
                individually for each channel (keys), e.g. {1: 5, 2: 'all'}
                loads unit 5 from channel 1 and all units from channel 2.
            load_waveforms (boolean):
                If True, waveforms are attached to all loaded spiketrains.
            load_events (boolean):
                If True, all recorded events are loaded.
            lazy (boolean):
                If True, only the shape of the data is loaded.
            cascade (boolean):
                If True, only the segment without children is returned.

        Returns (neo.segment.Segment):
            Annotations:
                t_min (Quantity):
                    Minimum time point possible for signals in segment
                    (corresponds to n_start).
                t_max (Quantity):
                    Maximum time point possible for signals in segment
                    (corresponds to n_stop).
        """
        self._print_verbose("######## INFO SEGMENT {0} ########".format(index))
        self._print_verbose("n_start: {0}".format(n_start.rescale('s')))
        self._print_verbose("n_stop: {0}".format(n_stop.rescale('s')))
        # Make sure that input args are transformed into correct instances
        # Arg: nsx_to_load
        nsx_to_load = self.__transform_nsx_to_load(nsx_to_load)
        # Arg: channels
        channels = self.__transform_channels(channels, nsx_to_load)
        # Arg: units
        units = self.__transform_units(units, channels)

        seg = Segment(file_origin=self.filename)
        seg.annotate(
            t_min=n_start,
            t_max=n_stop)

        # set user defined annotations if they were provided
        if isinstance(index, types.NoneType):
            seg.index = 0
        else:
            seg.index = index
        if isinstance(name, types.NoneType):
            seg.name = "Segment {0}".format(seg.index)
        else:
            seg.name = name
        if isinstance(description, types.NoneType):
            seg.description = "Segment containing data from t_min to t_max."
        else:
            seg.description = description

        if not cascade:
            return seg

        if self._avail_files['nev']:
            #            filename = self._filenames['nev'] + '.nev'
            # annotate segment according to file headers
            seg.rec_datetime = datetime.datetime(
                year=self.__nev_basic_header['year'],
                month=self.__nev_basic_header['month'],
                day=self.__nev_basic_header['day'],
                hour=self.__nev_basic_header['hour'],
                minute=self.__nev_basic_header['minute'],
                second=self.__nev_basic_header['second'],
                microsecond=self.__nev_basic_header['millisecond'])

            # read nev data
            nev_data = self.__nev_data_reader[self.__nev_spec]()

            # read non-neural experimental events
            if load_events:
                ev_dict = self.__nonneural_evtypes[self.__nev_spec](
                    nev_data['NonNeural'])

                for ev_type in ev_dict.keys():

                    ev = self.__read_event(
                        n_start=n_start,
                        n_stop=n_stop,
                        data=nev_data['NonNeural'],
                        ev_dict=ev_dict[ev_type],
                        lazy=lazy)

                    if not isinstance(ev, types.NoneType):
                        seg.events.append(ev)

                # TODO: not yet implemented (only avail in nev_spec 2.3)
                # videosync events
                # trackingevents events
                # buttontrigger events
                # configevent events

            # get spiketrain
            if not isinstance(units, types.NoneType):
                for ch_idx in units.keys():
                    # extract first data for channel
                    ch_mask = (nev_data['Spikes']['packet_id'] == ch_idx)
                    data_ch = nev_data['Spikes'][ch_mask]
                    if not isinstance(units[ch_idx], types.NoneType):
                        for un_id in units[ch_idx]:
                            if un_id in np.unique(data_ch['unit_class_nb']):
                                # extract then data for unit if unit exists
                                un_mask = (data_ch['unit_class_nb'] == un_id)
                                data_un = data_ch[un_mask]

                                st = self.__read_spiketrain(
                                    n_start=n_start,
                                    n_stop=n_stop,
                                    spikes=data_un,
                                    channel_idx=ch_idx,
                                    unit_id=un_id,
                                    load_waveforms=load_waveforms,
                                    lazy=lazy)

                                seg.spiketrains.append(st)
                            else:
                                self._print_verbose(
                                    "Unit {0} on channel {1} does not "
                                    "exist".format(un_id, ch_idx))
                    else:
                        self._print_verbose(
                            "Channel {0} has no units".format(ch_idx))

        if not isinstance(nsx_to_load, types.NoneType):
            for nsx_nb in nsx_to_load:
                # read nsx data
                nsx_data = \
                    self.__nsx_data_reader[self.__nsx_spec[nsx_nb]](nsx_nb)

                # read analogsignals
                for ch_idx in channels:

                    anasig = self.__read_analogsignal(
                        n_start=n_start,
                        n_stop=n_stop,
                        signal=nsx_data,
                        channel_idx=ch_idx,
                        nsx_nb=nsx_nb,
                        lazy=lazy)

                    if not isinstance(anasig, types.NoneType):
                        seg.analogsignals.append(anasig)

        # TODO: not yet implemented
#        if self._avail_files['sif']:
#            sif_header = self._read_sif(self._filenames['sif'] + '.sif')

        # TODO: not yet implemented
#        if self._avail_files['ccf']:
#            ccf_header = self._read_sif(self._filenames['ccf'] + '.ccf')

        seg.create_many_to_one_relationship()

        return seg

    def read_block(
            self, index=None, name=None, description=None, nsx_to_load='none',
            n_starts=None, n_stops=None, channels='none', units='none',
            load_waveforms=False, load_events=False, lazy=False, cascade=True):
        """
        Args:
            index (None, int):
                If not None, index of block is set to user input.
            name (None, str):
                If None, name is set to default, otherwise it is set to user
                input.
            description (None, str):
                If None, description is set to default, otherwise it is set to
                user input.
            nsx_to_load (int, list, str):
                ID(s) of nsx file(s) from which to load data, e.g., if set to
                5 only data from the ns5 file are loaded. If 'none' or empty
                list, no nsx files and therefore no analog signals are loaded.
                If 'all', data from all available nsx are loaded.
            n_starts (None, Quantity, list):
                Start times for data in each segment. Number of entries must be
                equal to length of n_stops. If None, intrinsic recording start
                times of files set are used.
            n_stops (None, Quantity, list):
                Stop times for data in each segment. Number of entries must be
                equal to length of n_starts. If None, intrinsic recording stop
                times of files set are used.
            channels (int, list, str):
                Channel id(s) from which to load data. If 'none' or empty list,
                no channels and therefore no analog signal or spiketrains are
                loaded. If 'all', all available channels are loaded.
            units (int, list, str, dict):
                ID(s) of unit(s) to load. If 'none' or empty list, no units and
                therefore no spiketrains are loaded. If 'all', all available
                units are loaded. If dict, the above can be specified
                individually for each channel (keys), e.g. {1: 5, 2: 'all'}
                loads unit 5 from channel 1 and all units from channel 2.
            load_waveforms (boolean):
                If True, waveforms are attached to all loaded spiketrains.
            load_events (boolean):
                If True, all recorded events are loaded.
            lazy (bool):
                If True, only the shape of the data is loaded.
            cascade (bool or "lazy"):
                If True, only the block without children is returned.

        Returns (neo.segment.Segment):
            Annotations:
                avail_file_set (list):
                    List of extensions of all available files for the given
                    recording.
                avail_nsx (boolean):
                    List of available nsx ids (int).
                avail_nev (boolean):
                    True if nev is available.
                avail_sif (boolean):
                    True if sif is available.
                avail_ccf (boolean):
                    True if ccf is available.
                rec_pauses (boolean):
                    True if at least one recording pause occurred.
                nb_segments (int):
                    Number of created segments after merging recording times
                    specified by user with the intrinsic ones of the file set.
        """
        # Make sure that input args are transformed into correct instances
        # Arg: nsx_to_load
        nsx_to_load = self.__transform_nsx_to_load(nsx_to_load)
        # Arg: channels
        channels = self.__transform_channels(channels, nsx_to_load)
        # Arg: units
        units = self.__transform_units(units, channels)

        # Create block
        bl = Block(file_origin=self.filename)

        # set user defined annotations if they were provided
        if not isinstance(index, types.NoneType):
            bl.index = index
        if isinstance(name, types.NoneType):
            bl.name = "Blackrock Data Block"
        else:
            bl.name = name
        if isinstance(description, types.NoneType):
            bl.description = "Block of data from Blackrock file set."
        else:
            bl.description = description

        if self._avail_files['nev']:
            bl.rec_datetime = self.__nev_params('rec_datetime')

        bl.annotate(
            avail_file_set=[k for k, v in self._avail_files.items() if v])
        bl.annotate(avail_nsx=self._avail_nsx)
        bl.annotate(avail_nev=self._avail_files['nev'])
        bl.annotate(avail_sif=self._avail_files['sif'])
        bl.annotate(avail_ccf=self._avail_files['ccf'])
        bl.annotate(rec_pauses=False)

        # Test n_starts and n_stops user requirements and combine them if
        # possible with file internal n_starts and n_stops from rec pauses.
        n_starts, n_stops = \
            self.__merge_time_ranges(n_starts, n_stops, nsx_to_load)

        bl.annotate(nb_segments=len(n_starts))

        if not cascade:
            return bl

        # read segment
        for seg_idx, (n_start, n_stop) in enumerate(zip(n_starts, n_stops)):
            seg = self.read_segment(
                n_start=n_start,
                n_stop=n_stop,
                index=seg_idx,
                nsx_to_load=nsx_to_load,
                channels=channels,
                units=units,
                load_waveforms=load_waveforms,
                load_events=load_events,
                lazy=lazy,
                cascade=cascade)

            bl.segments.append(seg)

        # read recordingchannelgroup
        if channels:
            for i, ch_idx in enumerate(channels):
                if units and ch_idx in units.keys() and not \
                        isinstance(units[ch_idx], types.NoneType):
                    ch_units = units[ch_idx]
                else:
                    ch_units = None

                rcg = self.__read_recordingchannelgroup(
                    channel_idx=ch_idx,
                    index=i,
                    channel_units=ch_units,
                    cascade=cascade)

                for seg in bl.segments:
                    if ch_units:
                        for un in rcg.units:
                            sts = seg.filter(
                                targdict={'name': un.name},
                                objects='SpikeTrain')
                            for st in sts:
                                un.spiketrains.append(st)

                    anasigs = seg.filter(
                        targdict={'ch_idx': ch_idx},
                        objects='AnalogSignal')
                    for anasig in anasigs:
                        rcg.analogsignals.append(anasig)

                bl.recordingchannelgroups.append(rcg)

        bl.create_many_to_one_relationship()

        return bl

    def __str__(self):
        """
        Prints summary of the Blackrock data file set.
        """
        output = "\nFile Origins for Blackrock File Set\n"\
            "====================================\n"
        for ftype in self._filenames.keys():
            output += ftype + ':' + self._filenames[ftype] + '\n'

        if self._avail_files['nev']:
            output += "\nEvent Parameters (NEV)\n"\
                "====================================\n"\
                "Timestamp resolution (Hz): " +\
                str(self.__nev_basic_header['timestamp_resolution']) +\
                "\nWaveform resolution (Hz): " +\
                str(self.__nev_basic_header['sample_resolution'])

            if 'NEUEVWAV' in self.__nev_ext_header.keys():
                avail_el = \
                    self.__nev_ext_header['NEUEVWAV']['electrode_id']
                con = \
                    self.__nev_ext_header['NEUEVWAV']['physical_connector']
                pin = \
                    self.__nev_ext_header['NEUEVWAV']['connector_pin']
                nb_units = \
                    self.__nev_ext_header['NEUEVWAV']['nb_sorted_units']
                output += "\n\nAvailable electrode IDs:\n"\
                    "====================================\n"
                for i, el in enumerate(avail_el):
                    output += "Electrode ID %i: " % el
                    output += "connector: %i, " % con[i]
                    output += "pin: %i, " % pin[i]
                    output += 'nb_units: %i\n' % nb_units[i]
        for nsx_nb in self._avail_nsx:
            analog_res = self.__nsx_params[self.__nsx_spec[nsx_nb]](
                'sampling_rate', nsx_nb)
            avail_el = [
                el for el in self.__nsx_ext_header[nsx_nb]['electrode_id']]
            output += "\nAnalog Parameters (NS" + str(nsx_nb) + ")"\
                "\n===================================="
            output += "\nResolution (Hz): %i" % analog_res
            output += "\nAvailable channel IDs: " +\
                ", " .join(["%i" % a for a in avail_el]) + "\n"

        return output
>>>>>>> 7bcad224
<|MERGE_RESOLUTION|>--- conflicted
+++ resolved
@@ -131,18 +131,11 @@
     is_readable = True
     is_writable = False
 
-<<<<<<< HEAD
-    supported_objects  = [Block, Segment, AnalogSignal, ChannelIndex,
-                          SpikeTrain, Unit]
+    # This IO can only manipulate continuous data, spikes, and events
+    supported_objects  = [Block, Segment, Event, AnalogSignal, SpikeTrain,
+                          Unit, ChannelIndex]
     readable_objects    = [Block, Segment]
-=======
-    # This IO can only manipulate continuous data, spikes, and events
-    supported_objects = [
-        neo.Block, neo.Segment, neo.Event, neo.AnalogSignal, neo.SpikeTrain,
-        neo.Unit, neo.RecordingChannelGroup]
-    readable_objects = [neo.Block, neo.Segment]
     writeable_objects = []
->>>>>>> 7bcad224
 
     # TODO: Not sure what header and streamable does
     has_header = False
@@ -351,37 +344,8 @@
         """
         Print a verbose diagnostic message (string).
         """
-<<<<<<< HEAD
-        # Create block
-        bl = Block(file_origin=self.filename)
-        if not cascade:
-            return bl
-        
-        seg = self.read_segment(self.filename,lazy=lazy, cascade=cascade,
-                            load_waveforms = load_waveforms)
-        bl.segments.append(seg)
-
-        # This creates RCG for attaching Units
-        for st in seg.spiketrains:
-            channel_id = st.annotations['channel_id']
-            index = None
-            for sig in seg.analogsignals:
-                if channel_id in sig.channel_index.channel_ids:
-                    i = np.where(sig.channel_index.channel_ids==channel_id)[0][0]
-                    index = sig.get_channel_index()[i]
-                    break
-            if index is not None:
-                chx = ChannelIndex(name='Group {0}'.format(channel_id),
-                                   index=np.array([index]),
-                                   channel_ids=np.array([channel_id]))
-                unit = Unit(name=st.name)
-                unit.spiketrains.append(st)
-                chx.units.append(unit)
-                bl.channel_indexes.append(chx)
-=======
         if self._verbose:
             print('BlackrockIO: ' + text)
->>>>>>> 7bcad224
 
     def __extract_nsx_file_spec(self, nsx_nb):
         """
@@ -397,9 +361,9 @@
             ('ver_minor', 'uint8')]
 
         nsx_file_id = np.fromfile(filename, count=1, dtype=dt0)[0]
-        if nsx_file_id['file_id'] == 'NEURALSG':
+        if nsx_file_id['file_id'].decode() == 'NEURALSG':
             spec = '2.1'
-        elif nsx_file_id['file_id'] == 'NEURALCD':
+        elif nsx_file_id['file_id'].decode() == 'NEURALCD':
             spec = '{0}.{1}'.format(
                 nsx_file_id['ver_major'], nsx_file_id['ver_minor'])
         else:
@@ -420,7 +384,7 @@
             ('ver_minor', 'uint8')]
 
         nev_file_id = np.fromfile(filename, count=1, dtype=dt0)[0]
-        if nev_file_id['file_id'] == 'NEURALEV':
+        if nev_file_id['file_id'].decode() == 'NEURALEV':
             spec = '{0}.{1}'.format(
                 nev_file_id['ver_major'], nev_file_id['ver_minor'])
         else:
@@ -560,7 +524,7 @@
         data_header = {}
         index = 0
 
-        if isinstance(offset, types.NoneType):
+        if offset is None:
             offset = self.__nsx_basic_header[nsx_nb]['bytes_in_headers']
 
         while offset < filesize:
@@ -658,7 +622,7 @@
             ('nb_ext_headers', 'uint32')]
 
         nev_basic_header = np.fromfile(filename, count=1, dtype=dt0)[0]
-
+        print(nev_basic_header) ###
         # extended header
         # this consist in N block with code 8bytes + 24 data bytes
         # the data bytes depend on the code and need to be converted
@@ -674,14 +638,17 @@
         raw_ext_header = np.memmap(
             filename, offset=offset_dt0, dtype=dt1, shape=shape)
 
+        print(raw_ext_header['packet_id'][:10])
         nev_ext_header = {}
         for packet_id in ext_header_variants.keys():
             mask = (raw_ext_header['packet_id'] == packet_id)
+            assert isinstance(mask, np.ndarray)
+            print(packet_id, mask.shape)
             dt2 = self.__nev_ext_header_types()[packet_id][
                 ext_header_variants[packet_id]]
 
             nev_ext_header[packet_id] = raw_ext_header.view(dt2)[mask]
-
+        ###print(nev_ext_header['NEUEVWAV']) ###
         return nev_basic_header, nev_ext_header
 
     def __read_nev_header_variant_a(self):
@@ -690,12 +657,12 @@
         """
 
         ext_header_variants = {
-            'NEUEVWAV': 'a',
-            'ARRAYNME': 'a',
-            'ECOMMENT': 'a',
-            'CCOMMENT': 'a',
-            'MAPFILE': 'a',
-            'NSASEXEV': 'a'}
+            b'NEUEVWAV': 'a',
+            b'ARRAYNME': 'a',
+            b'ECOMMENT': 'a',
+            b'CCOMMENT': 'a',
+            b'MAPFILE': 'a',
+            b'NSASEXEV': 'a'}
 
         return self.__read_nev_header(ext_header_variants)
 
@@ -705,15 +672,15 @@
         """
 
         ext_header_variants = {
-            'NEUEVWAV': 'b',
-            'ARRAYNME': 'a',
-            'ECOMMENT': 'a',
-            'CCOMMENT': 'a',
-            'MAPFILE': 'a',
-            'NEUEVLBL': 'a',
-            'NEUEVFLT': 'a',
-            'DIGLABEL': 'a',
-            'NSASEXEV': 'a'}
+            b'NEUEVWAV': 'b',
+            b'ARRAYNME': 'a',
+            b'ECOMMENT': 'a',
+            b'CCOMMENT': 'a',
+            b'MAPFILE': 'a',
+            b'NEUEVLBL': 'a',
+            b'NEUEVFLT': 'a',
+            b'DIGLABEL': 'a',
+            b'NSASEXEV': 'a'}
 
         return self.__read_nev_header(ext_header_variants)
 
@@ -723,16 +690,16 @@
         """
 
         ext_header_variants = {
-            'NEUEVWAV': 'b',
-            'ARRAYNME': 'a',
-            'ECOMMENT': 'a',
-            'CCOMMENT': 'a',
-            'MAPFILE': 'a',
-            'NEUEVLBL': 'a',
-            'NEUEVFLT': 'a',
-            'DIGLABEL': 'a',
-            'VIDEOSYN': 'a',
-            'TRACKOBJ': 'a'}
+            b'NEUEVWAV': 'b',
+            b'ARRAYNME': 'a',
+            b'ECOMMENT': 'a',
+            b'CCOMMENT': 'a',
+            b'MAPFILE': 'a',
+            b'NEUEVLBL': 'a',
+            b'NEUEVFLT': 'a',
+            b'DIGLABEL': 'a',
+            b'VIDEOSYN': 'a',
+            b'TRACKOBJ': 'a'}
 
         return self.__read_nev_header(ext_header_variants)
 
@@ -804,7 +771,7 @@
         Defines extended header types for different .nev file specifications.
         """
         nev_ext_header_types = {
-            'NEUEVWAV': {
+            b'NEUEVWAV': {
                 # Version>=2.1
                 'a': [
                     ('packet_id', 'S8'),
@@ -835,30 +802,30 @@
                     # number of samples for each waveform
                     ('spike_width', 'uint16'),
                     ('unused', 'S8')]},
-            'ARRAYNME': {
+            b'ARRAYNME': {
                 'a': [
                     ('packet_id', 'S8'),
                     ('electrode_array_name', 'S24')]},
-            'ECOMMENT': {
+            b'ECOMMENT': {
                 'a': [
                     ('packet_id', 'S8'),
                     ('extra_comment', 'S24')]},
-            'CCOMMENT': {
+            b'CCOMMENT': {
                 'a': [
                     ('packet_id', 'S8'),
                     ('continued_comment', 'S24')]},
-            'MAPFILE': {
+            b'MAPFILE': {
                 'a': [
                     ('packet_id', 'S8'),
                     ('mapFile', 'S24')]},
-            'NEUEVLBL': {
+            b'NEUEVLBL': {
                 'a': [
                     ('packet_id', 'S8'),
                     ('electrode_id', 'uint16'),
                     # label of this electrode
                     ('label', 'S16'),
                     ('unused', 'S6')]},
-            'NEUEVFLT': {
+            b'NEUEVFLT': {
                 'a': [
                     ('packet_id', 'S8'),
                     ('electrode_id', 'uint16'),
@@ -871,7 +838,7 @@
                     # 0=None 1=Butterworth
                     ('lo_freq_type', 'uint16'),
                     ('unused', 'S2')]},
-            'DIGLABEL': {
+            b'DIGLABEL': {
                 'a': [
                     ('packet_id', 'S8'),
                     # Read name of digital
@@ -879,7 +846,7 @@
                     # 0=serial, 1=parallel
                     ('mode', 'uint8'),
                     ('unused', 'S7')]},
-            'NSASEXEV': {
+            b'NSASEXEV': {
                 'a': [
                     ('packet_id', 'S8'),
                     # Read frequency of periodic packet generation
@@ -898,14 +865,14 @@
                     ('analog_channel_5_config', 'uint8'),
                     ('analog_channel_5_edge_detec_val', 'uint16'),
                     ('unused', 'S6')]},
-            'VIDEOSYN': {
+            b'VIDEOSYN': {
                 'a': [
                     ('packet_id', 'S8'),
                     ('video_source_id', 'uint16'),
                     ('video_source', 'S16'),
                     ('frame_rate', 'float32'),
                     ('unused', 'S2')]},
-            'TRACKOBJ': {
+            b'TRACKOBJ': {
                 'a': [
                     ('packet_id', 'S8'),
                     ('trackable_type', 'uint16'),
@@ -1034,13 +1001,13 @@
                 second=self.__nev_basic_header['second'],
                 microsecond=self.__nev_basic_header['millisecond']),
             'max_res': self.__nev_basic_header['timestamp_resolution'],
-            'channel_ids': self.__nev_ext_header['NEUEVWAV']['electrode_id'],
+            'channel_ids': self.__nev_ext_header[b'NEUEVWAV']['electrode_id'],
             'channel_labels': self.__channel_labels[self.__nev_spec](),
             'event_unit': pq.CompoundUnit("1.0/{0} * s".format(
                 self.__nev_basic_header['timestamp_resolution'])),
             'nb_units': dict(zip(
-                self.__nev_ext_header['NEUEVWAV']['electrode_id'],
-                self.__nev_ext_header['NEUEVWAV']['nb_sorted_units'])),
+                self.__nev_ext_header[b'NEUEVWAV']['electrode_id'],
+                self.__nev_ext_header[b'NEUEVWAV']['nb_sorted_units'])),
             'data_size': self.__nev_basic_header['bytes_in_data_packets'],
             'waveform_size': self.__waveform_size[self.__nev_spec](),
             'waveform_dtypes': self.__get_waveforms_dtype(),
@@ -1162,7 +1129,7 @@
         conv = {0: 'int8', 1: 'int8', 2: 'int16', 4: 'int32'}
 
         # get all electrode ids from nev ext header
-        all_el_ids = self.__nev_ext_header['NEUEVWAV']['electrode_id']
+        all_el_ids = self.__nev_ext_header[b'NEUEVWAV']['electrode_id']
 
         # get the dtype of waveform (this is stupidly complicated)
         if self.__is_set(
@@ -1171,7 +1138,7 @@
         else:
             # extract bytes per waveform
             waveform_bytes = \
-                self.__nev_ext_header['NEUEVWAV']['bytes_per_waveform']
+                self.__nev_ext_header[b'NEUEVWAV']['bytes_per_waveform']
             # extract dtype for waveforms fro each electrode
             dtype_waveforms = dict(zip(all_el_ids, conv[waveform_bytes]))
 
@@ -1181,7 +1148,7 @@
         """
         Returns labels for all channels for file spec 2.1
         """
-        elids = self.__nev_ext_header['NEUEVWAV']['electrode_id']
+        elids = self.__nev_ext_header[b'NEUEVWAV']['electrode_id']
         labels = []
 
         for elid in elids:
@@ -1196,8 +1163,8 @@
         """
         Returns labels for all channels for file spec 2.2 and 2.3
         """
-        elids = self.__nev_ext_header['NEUEVWAV']['electrode_id']
-        labels = self.__nev_ext_header['NEUEVLBL']['label']
+        elids = self.__nev_ext_header[b'NEUEVWAV']['electrode_id']
+        labels = self.__nev_ext_header[b'NEUEVLBL']['label']
 
         return dict(zip(elids, labels))
 
@@ -1218,8 +1185,8 @@
         """
         Returns wavform sizes for all channels for file spec 2.3
         """
-        elids = self.__nev_ext_header['NEUEVWAV']['electrode_id']
-        spike_widths = self.__nev_ext_header['NEUEVWAV']['spike_width']
+        elids = self.__nev_ext_header[b'NEUEVWAV']['electrode_id']
+        spike_widths = self.__nev_ext_header[b'NEUEVWAV']['spike_width']
 
         return dict(zip(elids, spike_widths))
 
@@ -1501,13 +1468,14 @@
         """
         all_channels = []
         nsx_to_load = self.__transform_nsx_to_load(nsx_to_load)
-        if not isinstance(nsx_to_load, types.NoneType):
+        if nsx_to_load is not None:
             for nsx_nb in nsx_to_load:
                 all_channels.extend(
                     self.__nsx_ext_header[nsx_nb]['electrode_id'].astype(int))
         else:
-            all_channels.extend(
-                self.__nev_ext_header['NEUEVWAV']['electrode_id'].astype(int))
+            hdr = self.__nev_ext_header
+            elec_id = self.__nev_ext_header[b'NEUEVWAV']['electrode_id']
+            all_channels.extend(elec_id.astype(int))
         all_channels = np.unique(all_channels).tolist()
 
         if hasattr(channels, "__len__") and len(channels) == 0:
@@ -1561,22 +1529,21 @@
                 if units.lower() == 'none':
                     units = None
                 elif units.lower() == 'all':
-                    units = range(17)
+                    units = list(range(17))
                     units.append(255)
                 else:
                     raise ValueError("Invalid unit specification.")
             if isinstance(units, int):
                 units = [units]
 
-            if isinstance(channels, types.NoneType) \
-                    and not isinstance(units, types.NoneType):
+            if (channels is None) and (units is not None):
                 raise ValueError(
                     'At least one channel needs to be loaded to load units')
 
             if units:
                 units = dict(zip(channels, [units] * len(channels)))
 
-        if isinstance(units, types.NoneType):
+        if units is None:
             self._print_verbose("No units are specified, therefore no "
                                 "unit or spiketrain is loaded.")
 
@@ -1593,9 +1560,9 @@
         if isinstance(n, pq.Quantity):
             n = [n.rescale(highest_res)]
         elif hasattr(n, "__len__"):
-            n = [tp.rescale(highest_res) if not isinstance(tp, types.NoneType)
+            n = [tp.rescale(highest_res) if tp is not None
                  else default_n for tp in n]
-        elif isinstance(n, types.NoneType):
+        elif n is None:
             n = [default_n]
         else:
             raise ValueError('Invalid specification of n_start/n_stop.')
@@ -1649,7 +1616,7 @@
         # get intrinsic time settings of nsx files (incl. rec pauses)
         n_starts_files = []
         n_stops_files = []
-        if not isinstance(nsx_to_load, types.NoneType):
+        if nsx_to_load is not None:
             for nsx_nb in nsx_to_load:
                 start_stop = \
                     self.__nsx_rec_times[self.__nsx_spec[nsx_nb]](nsx_nb)
@@ -1663,90 +1630,6 @@
                 n_starts_files = [
                     tp * highest_res for tp in np.min(n_starts_files, axis=1)]
             else:
-<<<<<<< HEAD
-                channel_indexes = np.arange(anasig.shape[1])
-
-            # this assumes there is only ever a single segment
-            chx = ChannelIndex(index=channel_indexes,
-                               channel_ids=np.array(ch['channel_id']),
-                               channel_names=np.array(ch['label']),
-                               name=name,
-                               file_origin=filename_nsx)
-            chx.analogsignals.append(anasig)
-            anasig.channel_index = chx
-            seg.analogsignals.append(anasig)
-
-    def read_sif(self, filename_sif, seg, ):
-        pass
-        #TODO
-
-
-def get_window_datetime(buf):
-    """This transform a buffer of 16 bytes window datetime type
-     n python datetime object
-    """
-    try:
-        buf = buffer(buf.copy())  # Python 2
-    except NameError:
-        buf = buf.copy()          # Python 3
-    dt = [('year', 'uint16'), ('mouth', 'uint16'), ('weekday', 'uint16'),
-                ('day', 'uint16'), ('hour', 'uint16'), ('min', 'uint16'),
-                ('sec', 'uint16'), ('usec', 'uint16'),]
-    assert len(buf) == np.dtype(dt).itemsize, 'This buffer do not have the good size for window date'
-    d = np.fromstring(buf, dtype = dt)[0]
-    thedatetime = datetime.datetime(d['year'], d['mouth'], d['day'],
-                d['hour'], d['min'], d['sec'], d['usec'])
-    return thedatetime
-
-
-# the extented header of nev file is composed of 8+24 bytes
-# the comments of the 24 bytes depend of the code of 8 bytes
-# this is conversion
-ext_nev_header_codes = [
-        ('ARRAYNME', [('ArrayName', 'S24')] ),
-        ('ECOMMENT', [('ExtendedComment', 'S24')] ),
-        ('CCOMMENT', [('ExtendedCommentComplement', 'S24')] ),
-        ('MAPFILE', [('MapFile', 'S24')] ),
-        ('NEUEVWAV', [('channel_id', 'uint16'),# Read electrode number
-                                    ('connector_id', 'uint8'),# Read physical connector (bank A-D)
-                                    ('connector_pin', 'uint8'),# Read connector sampling_ratepin (pin number on connector, 1-37)
-                                    ('digitization_factor', 'uint16'),# Read digitization factor in nV per LSB step
-                                    ('energy_threshold', 'uint16'),# Read energy threshold in nV per LSB step
-                                    ('amp_threshold_high', 'int16'),# Read high threshold in µV
-                                    ('amp_threshold_low', 'int16'),# Read low threshold in µV
-                                    ('num_sorted_units', 'uint8'),# Read number of sorted units
-                                    ('num_bytes_per_waveform', 'uint8'),# Read number of bytes per waveform sample
-                                                                                                        # 0 or 1 both imply 1 byte, so convert a 0 to 1 for
-                                                                                                        # simplification
-                                    ('spike_width','uint16'), #only for version>=2.3
-                                    ('unused', 'S8'),
-                                ]),
-        ('NEUEVLBL', [('channel_id', 'uint16'),
-                                    ('channel_label',  'S16'),
-                                    ('unused', 'S6'),
-                                ]),
-        ('NEUEVFLT', [('channel_id', 'uint16'),
-                                    ('hi_freq_corner',  'uint32'),
-                                    ('hi_freq_order',  'uint32'),
-                                    ('hi_freq_type',  'uint16'), #0=None 1=Butterworth
-                                    ('lo_freq_corner',  'uint32'),
-                                    ('lo_freq_order',  'uint32'),
-                                    ('lo_freq_type',  'uint16'), #0=None 1=Butterworth
-                                    ('unused', 'S2'),
-                                ]),
-        ('DIGLABEL', [('digital_channel_label', 'S16'),# Read name of digital
-                                    ('digital_channel_type',  'uint8'), # 0=serial, 1=parallel
-                                    ('unused', 'S7'),
-                                ]),
-        ('NSASEXEV', [('PeriodicPacketGenerator', 'uint16'),# Read frequency of periodic packet generation
-                                    ('DigitialChannelEnable',  'uint8'), # Read if digital input triggers events
-                                    ('AnalogChannel',  [ ('enable', 'uint8') , ('edge_detec', 'uint16')], (5,) ), # Read if analog input triggers events
-                                    ('unused', 'S6'),
-                                ]),                
-    ]
-ext_nev_header_codes = [ (code, [ ('code', 'S8'),  ]+dt) for code, dt in ext_nev_header_codes ]
-ext_nev_header_codes = dict(ext_nev_header_codes)
-=======
                 n_starts_files = [
                     tp * highest_res for tp in np.min(n_starts_files, axis=0)]
 
@@ -1808,7 +1691,7 @@
                 n_starts.extend(merged_n_starts)
                 n_stops.extend(merged_n_stops)
 
-        if len(n_starts) > user_n_starts and len(n_stops) > user_n_stops:
+        if len(n_starts) > len(user_n_starts) and len(n_stops) > len(user_n_stops):
             self._print_verbose(
                 "Additional recording pauses were detected. There will be "
                 "more segments than the user expects.")
@@ -1955,7 +1838,7 @@
             sig_ch += float(min_ana[idx_ch])
 
         anasig = AnalogSignal(
-            signal=pq.Quantity(sig_ch, units[idx_ch], copy=False),
+            signal=pq.Quantity(sig_ch, units[idx_ch].decode(), copy=False),
             sampling_rate=sampling_rate,
             t_start=data_times[0].rescale(nsx_time_unit),
             name=labels[idx_ch],
@@ -1998,24 +1881,20 @@
     def __read_recordingchannelgroup(
             self, channel_idx, index=None, channel_units=None, cascade=True):
         """
-        Returns a neo.core.recordingchannelgroup.RecordingChannelGroup with the
+        Returns a ChannelIndex with the
         given index for the given channels containing a neo.core.unit.Unit
         object list of the given units.
         """
-#        if isinstance(channels, types.NoneType):
-#            self._print_verbose("No channel is specified, therefore no "
-#                                "recordingchannelgroup is loaded.")
-#            return None
-
-        rcg = RecordingChannelGroup(
-            channel_indexes=np.array([channel_idx]),
+
+        rcg = ChannelIndex(
+            np.array([channel_idx]),
             file_origin=self.filename)
 
-        if not isinstance(index, types.NoneType):
+        if index is not None:
             rcg.index = index
-            rcg.name = "RecordingChannelGroup {0}".format(rcg.index)
+            rcg.name = "ChannelIndex {0}".format(rcg.index)
         else:
-            rcg.name = "RecordingChannelGroup"
+            rcg.name = "ChannelIndex"
 
         if self._avail_files['nev']:
             rcg.channel_names = self.__nev_params(
@@ -2023,25 +1902,25 @@
 
             # additional annotations from nev
             get_idx = list(
-                self.__nev_ext_header['NEUEVWAV']['electrode_id']).index(
+                self.__nev_ext_header[b'NEUEVWAV']['electrode_id']).index(
                     channel_idx)
             rcg.annotate(
                 connector_ID=self.__nev_ext_header[
-                    'NEUEVWAV']['physical_connector'][get_idx],
+                    b'NEUEVWAV']['physical_connector'][get_idx],
                 connector_pinID=self.__nev_ext_header[
-                    'NEUEVWAV']['connector_pin'][get_idx],
+                    b'NEUEVWAV']['connector_pin'][get_idx],
                 dig_factor=self.__nev_ext_header[
-                    'NEUEVWAV']['digitization_factor'][get_idx],
+                    b'NEUEVWAV']['digitization_factor'][get_idx],
                 connector_pin=self.__nev_ext_header[
-                    'NEUEVWAV']['connector_pin'][get_idx],
+                    b'NEUEVWAV']['connector_pin'][get_idx],
                 energy_threshold=self.__nev_ext_header[
-                    'NEUEVWAV']['energy_threshold'][get_idx] * pq.uV,
+                    b'NEUEVWAV']['energy_threshold'][get_idx] * pq.uV,
                 hi_threshold=self.__nev_ext_header[
-                    'NEUEVWAV']['hi_threshold'][get_idx] * pq.uV,
+                    b'NEUEVWAV']['hi_threshold'][get_idx] * pq.uV,
                 lo_threshold=self.__nev_ext_header[
-                    'NEUEVWAV']['lo_threshold'][get_idx] * pq.uV,
+                    b'NEUEVWAV']['lo_threshold'][get_idx] * pq.uV,
                 nb_sorted_units=self.__nev_ext_header[
-                    'NEUEVWAV']['nb_sorted_units'][get_idx],
+                    b'NEUEVWAV']['nb_sorted_units'][get_idx],
                 waveform_size=self.__waveform_size[self.__nev_spec](
                 )[channel_idx] * self.__nev_params('waveform_time_unit'))
 
@@ -2055,7 +1934,7 @@
             # read nev data
             nev_data = self.__nev_data_reader[self.__nev_spec]()
 
-            if not isinstance(channel_units, types.NoneType):
+            if channel_units is not None:
                 # extract first data for channel
                 ch_mask = (nev_data['Spikes']['packet_id'] == channel_idx)
                 data_ch = nev_data['Spikes'][ch_mask]
@@ -2144,15 +2023,15 @@
             t_max=n_stop)
 
         # set user defined annotations if they were provided
-        if isinstance(index, types.NoneType):
+        if index is None:
             seg.index = 0
         else:
             seg.index = index
-        if isinstance(name, types.NoneType):
+        if name is None:
             seg.name = "Segment {0}".format(seg.index)
         else:
             seg.name = name
-        if isinstance(description, types.NoneType):
+        if description is None:
             seg.description = "Segment containing data from t_min to t_max."
         else:
             seg.description = description
@@ -2189,7 +2068,7 @@
                         ev_dict=ev_dict[ev_type],
                         lazy=lazy)
 
-                    if not isinstance(ev, types.NoneType):
+                    if ev is not None:
                         seg.events.append(ev)
 
                 # TODO: not yet implemented (only avail in nev_spec 2.3)
@@ -2199,12 +2078,12 @@
                 # configevent events
 
             # get spiketrain
-            if not isinstance(units, types.NoneType):
+            if units is not None:
                 for ch_idx in units.keys():
                     # extract first data for channel
                     ch_mask = (nev_data['Spikes']['packet_id'] == ch_idx)
                     data_ch = nev_data['Spikes'][ch_mask]
-                    if not isinstance(units[ch_idx], types.NoneType):
+                    if units[ch_idx] is not None:
                         for un_id in units[ch_idx]:
                             if un_id in np.unique(data_ch['unit_class_nb']):
                                 # extract then data for unit if unit exists
@@ -2229,7 +2108,7 @@
                         self._print_verbose(
                             "Channel {0} has no units".format(ch_idx))
 
-        if not isinstance(nsx_to_load, types.NoneType):
+        if nsx_to_load is not None:
             for nsx_nb in nsx_to_load:
                 # read nsx data
                 nsx_data = \
@@ -2246,7 +2125,7 @@
                         nsx_nb=nsx_nb,
                         lazy=lazy)
 
-                    if not isinstance(anasig, types.NoneType):
+                    if anasig is not None:
                         seg.analogsignals.append(anasig)
 
         # TODO: not yet implemented
@@ -2338,13 +2217,13 @@
         bl = Block(file_origin=self.filename)
 
         # set user defined annotations if they were provided
-        if not isinstance(index, types.NoneType):
+        if index is not None:
             bl.index = index
-        if isinstance(name, types.NoneType):
+        if name is None:
             bl.name = "Blackrock Data Block"
         else:
             bl.name = name
-        if isinstance(description, types.NoneType):
+        if description is None:
             bl.description = "Block of data from Blackrock file set."
         else:
             bl.description = description
@@ -2389,8 +2268,7 @@
         # read recordingchannelgroup
         if channels:
             for i, ch_idx in enumerate(channels):
-                if units and ch_idx in units.keys() and not \
-                        isinstance(units[ch_idx], types.NoneType):
+                if units and ch_idx in units.keys() and units[ch_idx] is not None:
                     ch_units = units[ch_idx]
                 else:
                     ch_units = None
@@ -2416,7 +2294,7 @@
                     for anasig in anasigs:
                         rcg.analogsignals.append(anasig)
 
-                bl.recordingchannelgroups.append(rcg)
+                bl.channel_indexes.append(rcg)
 
         bl.create_many_to_one_relationship()
 
@@ -2439,15 +2317,15 @@
                 "\nWaveform resolution (Hz): " +\
                 str(self.__nev_basic_header['sample_resolution'])
 
-            if 'NEUEVWAV' in self.__nev_ext_header.keys():
+            if b'NEUEVWAV' in self.__nev_ext_header.keys():
                 avail_el = \
-                    self.__nev_ext_header['NEUEVWAV']['electrode_id']
+                    self.__nev_ext_header[b'NEUEVWAV']['electrode_id']
                 con = \
-                    self.__nev_ext_header['NEUEVWAV']['physical_connector']
+                    self.__nev_ext_header[b'NEUEVWAV']['physical_connector']
                 pin = \
-                    self.__nev_ext_header['NEUEVWAV']['connector_pin']
+                    self.__nev_ext_header[b'NEUEVWAV']['connector_pin']
                 nb_units = \
-                    self.__nev_ext_header['NEUEVWAV']['nb_sorted_units']
+                    self.__nev_ext_header[b'NEUEVWAV']['nb_sorted_units']
                 output += "\n\nAvailable electrode IDs:\n"\
                     "====================================\n"
                 for i, el in enumerate(avail_el):
@@ -2466,5 +2344,4 @@
             output += "\nAvailable channel IDs: " +\
                 ", " .join(["%i" % a for a in avail_el]) + "\n"
 
-        return output
->>>>>>> 7bcad224
+        return output