--- conflicted
+++ resolved
@@ -677,7 +677,8 @@
         return nwbfile.units
 
     def _write_event(self, nwbfile, event):
-<<<<<<< HEAD
+        if hasattr(event, 'proxy_for') and event.proxy_for == Event:
+            event = event.load()
         hierarchy = {'block': event.segment.block.name, 'segment': event.segment.name}
         # if constant timestamps
         timestamps = event.times.rescale('second').magnitude
@@ -701,6 +702,8 @@
         return tS_evt
 
     def _write_manage_epoch(self, nwbfile, segment, epoch, arr):
+        if hasattr(epoch, 'proxy_for') and epoch.proxy_for == Epoch:
+            epoch = epoch.load()
         for t_start, duration, label in zip(epoch.rescale('s').magnitude,
                                             epoch.durations.rescale('s').magnitude,
                                             epoch.labels,
@@ -727,32 +730,6 @@
                               _name=k.name,
                               segment=segment_name,
                               block=block.name)
-=======
-        segment = event.segment
-        if hasattr(event, 'proxy_for') and event.proxy_for == Event:
-            event = event.load()
-        hierarchy = {'block': segment.block.name, 'segment': segment.name}
-        tS_evt = AnnotationSeries(
-            name=event.name,
-            data=event.labels,
-            timestamps=event.times.rescale('second').magnitude,
-            description=event.description or "",
-            comments=json.dumps(hierarchy))
-        nwbfile.add_acquisition(tS_evt)
-        return tS_evt
-
-    def _write_epoch(self, nwbfile, epoch):
-        segment = epoch.segment
-        if hasattr(epoch, 'proxy_for') and epoch.proxy_for == Epoch:
-            epoch = epoch.load()
-        for t_start, duration, label in zip(epoch.rescale('s').magnitude,
-                                            epoch.durations.rescale('s').magnitude,
-                                            epoch.labels):
-            nwbfile.add_epoch(t_start, t_start + duration, [label], [],
-                              _name=epoch.name,
-                              segment=segment.name,
-                              block=segment.block.name)
->>>>>>> 10c28845
         return nwbfile.epochs
 
 
