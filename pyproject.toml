[project]
name = "neo"
version = "0.13.0.dev0"
authors = [{name = "Neo authors and contributors"}]
description = "Neo is a package for representing electrophysiology data in Python, together with support for reading a wide range of neurophysiology file formats"
readme = "README.rst"
requires-python = ">=3.8"
license = {text = "BSD 3-Clause License"}
classifiers = [
    "Development Status :: 4 - Beta",
    "Programming Language :: Python :: 3",
    "Operating System :: OS Independent",
    "Intended Audience :: Science/Research",
    "Natural Language :: English",
    "Topic :: Scientific/Engineering",
    "License :: OSI Approved :: BSD License",
    "Programming Language :: Python :: 3.8",
    "Programming Language :: Python :: 3.9",
    "Programming Language :: Python :: 3.10",
    "Programming Language :: Python :: 3.11",
    "Programming Language :: Python :: 3 :: Only",
]

dependencies = [
    "packaging",
    "numpy>=1.19.5",
    "quantities>=0.14.1"
]

[project.urls]
homepage = "https://neuralensemble.org/neo"
documentation = "http://neo.readthedocs.io/"
repository = "https://github.com/NeuralEnsemble/python-neo"
download = "http://pypi.python.org/pypi/neo"


[build-system]
requires = ["setuptools>=62.0"]
build-backend = "setuptools.build_meta"

[project.optional-dependencies]

iocache = [
    "joblib>=1.0.0"
]

test = [
    "pytest",
    "pytest-cov",
    # datalad   # this dependency is covered by conda (environment_testing.yml)
    "scipy>=1.0.0",
    "pyedflib",
    "h5py",
    "igor2",
    "klusta",
    "tqdm",
    "nixio",
    "matplotlib",
    "ipython",
    "coverage",
    "coveralls",
    "pillow",
    "sonpy",
    "pynwb",
    "probeinterface",
    "joblib>=1.0.0",
<<<<<<< HEAD
    "dhn_med_py>=1.0.0"
=======
    "zugbruecke>=0.2",
    "wenv"
>>>>>>> 20c0fec9
]

docs = [
    "docutils<0.18",
    "sphinx-inline-tabs",
    "sphinx-gallery",
    "pydata-sphinx-theme",
    "sphinx-design",
    "ipython",
    "matplotlib",
    "nixio",
    "pynwb"
]

dev = [
    "build",
    "twine"
]

igorproio = ["igor2"]
kwikio = ["klusta"]
neomatlabio = ["scipy>=1.0.0"]
nixio = ["nixio>=1.5.0"]
stimfitio = ["stfio"]
tiffio = ["pillow"]
edf = ["pyedflib"]
ced = ["sonpy"]
nwb = ["pynwb"]
maxwell = ["h5py"]
biocam = ["h5py"]
<<<<<<< HEAD
med = ["dhn_med_py>=1.0.0"]
=======
plexon2 = ["zugbruecke>=0.2; sys_platform!='win32'", "wenv; sys_platform!='win32'"]
>>>>>>> 20c0fec9

all = [
    "coverage",
    "coveralls",
    "h5py",
    "igor2",
    "ipython",
    "joblib>=1.0.0",
    "klusta",
    "matplotlib",
    "nixio>=1.5.0",
    "pillow",
    "probeinterface",
    "pyedflib",
    "pynwb",
    "pytest",
    "pytest-cov",
    "scipy>=1.0.0",
    "sonpy",
    "tqdm",
<<<<<<< HEAD
    "joblib>=1.0.0",
    "dhn_med_py>=1.0.0"
=======
    "wenv; sys_platform!='win32'",
    "zugbruecke>=0.2; sys_platform!='win32'",

>>>>>>> 20c0fec9
]
# we do not include 'stfio' in 'all' as it is not pip installable<|MERGE_RESOLUTION|>--- conflicted
+++ resolved
@@ -45,6 +45,7 @@
 ]
 
 test = [
+    "dhn_med_py>=1.0.0",
     "pytest",
     "pytest-cov",
     # datalad   # this dependency is covered by conda (environment_testing.yml)
@@ -57,19 +58,15 @@
     "nixio",
     "matplotlib",
     "ipython",
+    "joblib>=1.0.0",
     "coverage",
     "coveralls",
     "pillow",
     "sonpy",
     "pynwb",
     "probeinterface",
-    "joblib>=1.0.0",
-<<<<<<< HEAD
-    "dhn_med_py>=1.0.0"
-=======
     "zugbruecke>=0.2",
     "wenv"
->>>>>>> 20c0fec9
 ]
 
 docs = [
@@ -100,15 +97,13 @@
 nwb = ["pynwb"]
 maxwell = ["h5py"]
 biocam = ["h5py"]
-<<<<<<< HEAD
 med = ["dhn_med_py>=1.0.0"]
-=======
 plexon2 = ["zugbruecke>=0.2; sys_platform!='win32'", "wenv; sys_platform!='win32'"]
->>>>>>> 20c0fec9
 
 all = [
     "coverage",
     "coveralls",
+    "dhn_med_py>=1.0.0",
     "h5py",
     "igor2",
     "ipython",
@@ -125,13 +120,7 @@
     "scipy>=1.0.0",
     "sonpy",
     "tqdm",
-<<<<<<< HEAD
-    "joblib>=1.0.0",
-    "dhn_med_py>=1.0.0"
-=======
     "wenv; sys_platform!='win32'",
     "zugbruecke>=0.2; sys_platform!='win32'",
-
->>>>>>> 20c0fec9
 ]
 # we do not include 'stfio' in 'all' as it is not pip installable