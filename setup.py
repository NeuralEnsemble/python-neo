#!/usr/bin/env python

from setuptools import setup, find_packages
import os

long_description = open("README.rst").read()
install_requires = ['numpy>=1.16.1',
                    'quantities>=0.12.1']
extras_require = {
    'igorproio': ['igor'],
    'kwikio': ['scipy', 'klusta'],
    'neomatlabio': ['scipy>=1.0.0'],
    'nixio': ['nixio>=1.5.0'],
    'stimfitio': ['stfio'],
    'tiffio': ['pillow'],
<<<<<<< HEAD
    'nwbio': ['pynwb', 'nwbinspector']
=======
    'edf': ['pyedflib']
>>>>>>> 10c28845
}

with open("neo/version.py") as fp:
    d = {}
    exec(fp.read(), d)
    neo_version = d['version']

setup(
    name="neo",
    version=neo_version,
    packages=find_packages(),
    install_requires=install_requires,
    extras_require=extras_require,
    author="Neo authors and contributors",
    author_email="samuel.garcia@cnrs.fr",
    description="Neo is a package for representing electrophysiology data in "
                "Python, together with support for reading a wide range of "
                "neurophysiology file formats",
    long_description=long_description,
    license="BSD-3-Clause",
    url='https://neuralensemble.org/neo',
    python_requires=">=3.7",
    classifiers=[
        'Development Status :: 4 - Beta',
        'Intended Audience :: Science/Research',
        'License :: OSI Approved :: BSD License',
        'Natural Language :: English',
        'Operating System :: OS Independent',
        'Programming Language :: Python :: 3',
        'Programming Language :: Python :: 3.7',
        'Programming Language :: Python :: 3.8',
        'Programming Language :: Python :: 3.9',
        'Programming Language :: Python :: 3 :: Only',
        'Topic :: Scientific/Engineering']
)<|MERGE_RESOLUTION|>--- conflicted
+++ resolved
@@ -13,11 +13,8 @@
     'nixio': ['nixio>=1.5.0'],
     'stimfitio': ['stfio'],
     'tiffio': ['pillow'],
-<<<<<<< HEAD
     'nwbio': ['pynwb', 'nwbinspector']
-=======
     'edf': ['pyedflib']
->>>>>>> 10c28845
 }
 
 with open("neo/version.py") as fp:
